{
  "name": "webpack",
  "version": "5.36.2",
  "author": "Tobias Koppers @sokra",
  "description": "Packs CommonJs/AMD modules for the browser. Allows to split your codebase into multiple bundles, which can be loaded on demand. Support loaders to preprocess files, i.e. json, jsx, es7, css, less, ... and your custom stuff.",
  "license": "MIT",
  "dependencies": {
    "@types/eslint-scope": "^3.7.0",
    "@types/estree": "^0.0.47",
    "@webassemblyjs/ast": "1.11.0",
    "@webassemblyjs/wasm-edit": "1.11.0",
    "@webassemblyjs/wasm-parser": "1.11.0",
    "acorn": "^8.2.1",
    "browserslist": "^4.14.5",
    "chrome-trace-event": "^1.0.2",
    "enhanced-resolve": "^5.8.0",
    "es-module-lexer": "^0.4.0",
    "eslint-scope": "^5.1.1",
    "events": "^3.2.0",
    "glob-to-regexp": "^0.4.1",
    "graceful-fs": "^4.2.4",
    "json-parse-better-errors": "^1.0.2",
    "loader-runner": "^4.2.0",
    "mime-types": "^2.1.27",
    "neo-async": "^2.6.2",
    "schema-utils": "^3.0.0",
    "tapable": "^2.1.1",
    "terser-webpack-plugin": "^5.1.1",
    "watchpack": "^2.0.0",
    "webpack-sources": "^2.1.1"
  },
  "peerDependenciesMeta": {
    "webpack-cli": {
      "optional": true
    }
  },
  "devDependencies": {
    "@babel/core": "^7.11.1",
    "@babel/preset-react": "^7.10.4",
    "@types/es-module-lexer": "^0.3.0",
    "@types/jest": "^26.0.15",
    "@types/node": "^15.0.1",
    "babel-loader": "^8.1.0",
    "benchmark": "^2.1.4",
    "bundle-loader": "^0.5.6",
    "coffee-loader": "^1.0.0",
    "coffeescript": "^2.5.1",
    "core-js": "^3.6.5",
    "coveralls": "^3.1.0",
    "cspell": "^4.0.63",
    "css-loader": "^5.0.1",
    "date-fns": "^2.15.0",
    "es5-ext": "^0.10.53",
    "es6-promise-polyfill": "^1.2.0",
    "eslint": "^7.14.0",
    "eslint-config-prettier": "^8.1.0",
    "eslint-plugin-jest": "^24.1.3",
    "eslint-plugin-jsdoc": "^33.0.0",
    "eslint-plugin-node": "^11.0.0",
    "eslint-plugin-prettier": "^3.1.4",
    "file-loader": "^6.0.0",
    "fork-ts-checker-webpack-plugin": "^6.0.5",
    "husky": "^6.0.0",
    "is-ci": "^3.0.0",
    "istanbul": "^0.4.5",
    "jest": "^26.6.3",
    "jest-diff": "^26.6.2",
    "jest-junit": "^12.0.0",
    "json-loader": "^0.5.7",
    "json5": "^2.1.3",
    "less": "^4.0.0",
    "less-loader": "^8.0.0",
    "lint-staged": "^10.2.11",
    "loader-utils": "^2.0.0",
    "lodash": "^4.17.19",
    "lodash-es": "^4.17.15",
    "memfs": "^3.2.0",
    "mini-css-extract-plugin": "^1.0.0",
    "mini-svg-data-uri": "^1.2.3",
    "open-cli": "^6.0.1",
    "prettier": "^2.2.0",
    "pretty-format": "^26.3.0",
    "pug": "^3.0.0",
    "pug-loader": "^2.4.0",
    "raw-loader": "^4.0.1",
    "react": "^17.0.1",
    "react-dom": "^17.0.1",
    "rimraf": "^3.0.2",
    "script-loader": "^0.7.2",
    "simple-git": "^2.17.0",
    "strip-ansi": "^6.0.0",
    "style-loader": "^2.0.0",
    "terser": "^5.5.0",
    "toml": "^3.0.0",
<<<<<<< HEAD
    "tooling": "webpack/tooling#v1.19.0",
=======
    "tooling": "webpack/tooling#v1.18.0",
>>>>>>> 8fb0020f
    "ts-loader": "^8.0.2",
    "typescript": "^4.2.0-beta",
    "url-loader": "^4.1.0",
    "wast-loader": "^1.11.0",
    "webassembly-feature": "1.3.0",
    "webpack-cli": "^4.3.0",
    "xxhashjs": "^0.2.2",
    "yamljs": "^0.3.0",
    "yarn-deduplicate": "^3.1.0"
  },
  "engines": {
    "node": ">=10.13.0"
  },
  "repository": {
    "type": "git",
    "url": "https://github.com/webpack/webpack.git"
  },
  "funding": {
    "type": "opencollective",
    "url": "https://opencollective.com/webpack"
  },
  "homepage": "https://github.com/webpack/webpack",
  "main": "lib/index.js",
  "bin": {
    "webpack": "bin/webpack.js"
  },
  "types": "types.d.ts",
  "files": [
    "lib/",
    "bin/",
    "hot/",
    "schemas/",
    "SECURITY.md",
    "types.d.ts"
  ],
  "scripts": {
    "setup": "node ./setup/setup.js",
    "test": "node --max-old-space-size=4096 --trace-deprecation node_modules/jest-cli/bin/jest",
    "test:update-snapshots": "yarn jest -u",
    "test:integration": "node --max-old-space-size=4096 --trace-deprecation node_modules/jest-cli/bin/jest --testMatch \"<rootDir>/test/*.test.js\"",
    "test:basic": "node --max-old-space-size=4096 --trace-deprecation node_modules/jest-cli/bin/jest --testMatch \"<rootDir>/te{st/TestCasesNormal,st/StatsTestCases,st/ConfigTestCases}.test.js\"",
    "test:unit": "node --max-old-space-size=4096 --trace-deprecation node_modules/jest-cli/bin/jest --testMatch \"<rootDir>/test/*.unittest.js\"",
    "travis:integration": "yarn cover:integration --ci $JEST",
    "travis:basic": "yarn cover:basic --ci $JEST",
    "travis:lintunit": "yarn lint && yarn cover:unit --ci $JEST",
    "travis:benchmark": "yarn benchmark --ci",
    "appveyor:integration": "yarn cover:integration --ci %JEST%",
    "appveyor:unit": "yarn cover:unit --ci %JEST%",
    "appveyor:benchmark": "yarn benchmark --ci",
    "build:examples": "cd examples && node buildAll.js",
    "type-report": "rimraf coverage && yarn cover:types && yarn cover:report && open-cli coverage/lcov-report/index.html",
    "pretest": "yarn lint",
    "prelint": "yarn setup",
    "lint": "yarn code-lint && yarn special-lint && yarn type-lint && yarn typings-lint && yarn yarn-lint && yarn pretty-lint && yarn spellcheck",
    "code-lint": "eslint . --ext '.js' --cache",
    "type-lint": "tsc",
    "typings-lint": "tsc -p tsconfig.test.json",
    "spellcheck": "cspell \"{.github,benchmark,bin,examples,hot,lib,schemas,setup,tooling}/**/*.{md,yml,yaml,js,json}\" \"*.md\"",
    "special-lint": "node node_modules/tooling/lockfile-lint && node node_modules/tooling/schemas-lint && node node_modules/tooling/inherit-types && node node_modules/tooling/format-schemas && node tooling/generate-runtime-code.js && node node_modules/tooling/format-file-header && node node_modules/tooling/compile-to-definitions && node node_modules/tooling/precompile-schemas && node node_modules/tooling/generate-types --no-template-literals",
    "special-lint-fix": "node node_modules/tooling/inherit-types --write && node node_modules/tooling/format-schemas --write && node tooling/generate-runtime-code.js --write && node node_modules/tooling/format-file-header --write && node node_modules/tooling/compile-to-definitions --write && node node_modules/tooling/precompile-schemas --write && node node_modules/tooling/generate-types --no-template-literals --write",
    "fix": "yarn code-lint --fix && yarn special-lint-fix && yarn pretty-lint-fix",
    "prepare": "husky install",
    "pretty-lint-base": "prettier \"*.{ts,json,yml,yaml,md}\" \"{setup,lib,bin,hot,benchmark,tooling,schemas}/**/*.json\" \"examples/*.md\"",
    "pretty-lint-base-all": "yarn pretty-lint-base \"*.js\" \"{setup,lib,bin,hot,benchmark,tooling,schemas}/**/*.js\" \"test/*.js\" \"test/helpers/*.js\" \"test/{configCases,watchCases,statsCases,hotCases,benchmarkCases}/**/webpack.config.js\" \"examples/**/webpack.config.js\"",
    "pretty-lint-fix": "yarn pretty-lint-base-all --loglevel warn --write",
    "pretty-lint": "yarn pretty-lint-base --check",
    "yarn-lint": "yarn-deduplicate --fail --list -s highest yarn.lock",
    "yarn-lint-fix": "yarn-deduplicate -s highest yarn.lock",
    "benchmark": "node --max-old-space-size=4096 --trace-deprecation node_modules/jest-cli/bin/jest --testMatch \"<rootDir>/test/*.benchmark.js\" --runInBand",
    "cover": "yarn cover:all && yarn cover:report",
    "cover:all": "node --max-old-space-size=4096 node_modules/jest-cli/bin/jest --coverage",
    "cover:basic": "node --max-old-space-size=4096 node_modules/jest-cli/bin/jest --testMatch \"<rootDir>/te{st/TestCasesNormal,st/StatsTestCases,st/ConfigTestCases}.test.js\" --coverage",
    "cover:integration": "node --max-old-space-size=4096 node_modules/jest-cli/bin/jest --testMatch \"<rootDir>/test/*.test.js\" --coverage",
    "cover:unit": "node --max-old-space-size=4096 node_modules/jest-cli/bin/jest --testMatch \"<rootDir>/test/*.unittest.js\" --coverage",
    "cover:types": "node node_modules/tooling/type-coverage",
    "cover:report": "istanbul report"
  },
  "lint-staged": {
    "*.js|{lib,setup,bin,hot,tooling,schemas}/**/*.js|test/*.js|{test,examples}/**/webpack.config.js}": [
      "eslint --cache"
    ],
    "*.{ts,json,yml,yaml,md}|examples/*.md": [
      "prettier --check"
    ],
    "*.md|{.github,benchmark,bin,examples,hot,lib,schemas,setup,tooling}/**/*.{md,yml,yaml,js,json}": [
      "cspell"
    ]
  },
  "jest": {
    "forceExit": true,
    "setupFilesAfterEnv": [
      "<rootDir>/test/setupTestFramework.js"
    ],
    "testMatch": [
      "<rootDir>/test/*.test.js",
      "<rootDir>/test/*.unittest.js"
    ],
    "watchPathIgnorePatterns": [
      "<rootDir>/.git",
      "<rootDir>/node_modules",
      "<rootDir>/test/js",
      "<rootDir>/test/browsertest/js",
      "<rootDir>/test/fixtures/temp-cache-fixture",
      "<rootDir>/test/fixtures/temp-",
      "<rootDir>/benchmark",
      "<rootDir>/examples/*/dist",
      "<rootDir>/coverage",
      "<rootDir>/.eslintcache"
    ],
    "modulePathIgnorePatterns": [
      "<rootDir>/.git",
      "<rootDir>/node_modules/webpack/node_modules",
      "<rootDir>/test/js",
      "<rootDir>/test/browsertest/js",
      "<rootDir>/test/fixtures/temp-cache-fixture",
      "<rootDir>/test/fixtures/temp-",
      "<rootDir>/benchmark",
      "<rootDir>/examples/*/dist",
      "<rootDir>/coverage",
      "<rootDir>/.eslintcache"
    ],
    "transformIgnorePatterns": [
      "<rootDir>"
    ],
    "coverageDirectory": "<rootDir>/coverage",
    "coveragePathIgnorePatterns": [
      "\\.runtime\\.js$",
      "<rootDir>/test",
      "<rootDir>/schemas",
      "<rootDir>/node_modules"
    ],
    "testEnvironment": "node",
    "coverageReporters": [
      "json"
    ]
  }
}<|MERGE_RESOLUTION|>--- conflicted
+++ resolved
@@ -92,11 +92,7 @@
     "style-loader": "^2.0.0",
     "terser": "^5.5.0",
     "toml": "^3.0.0",
-<<<<<<< HEAD
     "tooling": "webpack/tooling#v1.19.0",
-=======
-    "tooling": "webpack/tooling#v1.18.0",
->>>>>>> 8fb0020f
     "ts-loader": "^8.0.2",
     "typescript": "^4.2.0-beta",
     "url-loader": "^4.1.0",
