This example shows automatically created async commons chunks.

The example entry references two chunks:

- entry chunk
  - async require -> chunk X
  - async require -> chunk Y
- chunk X
  - module `a`
  - module `b`
  - module `c`
- chunk Y
  - module `a`
  - module `b`
  - module `d`

These chunks share modules `a` and `b`. The optimization extract these into chunk Z:

Note: Actually the optimization compare size of chunk Z to some minimum value, but this is disabled from this example. In practice there is no configuration needed for this.

- entry chunk
  - async require -> chunk X & Z
  - async require -> chunk Y & Z
- chunk X
  - module `c`
- chunk Y
  - module `d`
- chunk Z
  - module `a`
  - module `b`

Pretty useful for a router in a SPA.

# example.js

```javascript
// a chunks with a, b, c
require(["./a", "./b", "./c"]);

// a chunk with a, b, d
require.ensure(["./a"], function(require) {
	require("./b");
	require("./d");
});
```

# dist/output.js

<details><summary><code>/******/ (function(modules) { /* webpackBootstrap */ })</code></summary>

<<<<<<< HEAD
``` javascript
/******/ (function(modules, runtime) { // webpackBootstrap
/******/ 	"use strict";
=======
```javascript
/******/ (function(modules) { // webpackBootstrap
/******/ 	// install a JSONP callback for chunk loading
/******/ 	function webpackJsonpCallback(data) {
/******/ 		var chunkIds = data[0];
/******/ 		var moreModules = data[1];
/******/
/******/
/******/ 		// add "moreModules" to the modules object,
/******/ 		// then flag all "chunkIds" as loaded and fire callback
/******/ 		var moduleId, chunkId, i = 0, resolves = [];
/******/ 		for(;i < chunkIds.length; i++) {
/******/ 			chunkId = chunkIds[i];
/******/ 			if(installedChunks[chunkId]) {
/******/ 				resolves.push(installedChunks[chunkId][0]);
/******/ 			}
/******/ 			installedChunks[chunkId] = 0;
/******/ 		}
/******/ 		for(moduleId in moreModules) {
/******/ 			if(Object.prototype.hasOwnProperty.call(moreModules, moduleId)) {
/******/ 				modules[moduleId] = moreModules[moduleId];
/******/ 			}
/******/ 		}
/******/ 		if(parentJsonpFunction) parentJsonpFunction(data);
/******/
/******/ 		while(resolves.length) {
/******/ 			resolves.shift()();
/******/ 		}
/******/
/******/ 	};
/******/
/******/
>>>>>>> b72b96a2
/******/ 	// The module cache
/******/ 	var installedModules = {};
/******/
/******/ 	// The require function
/******/ 	function __webpack_require__(moduleId) {
/******/
/******/ 		// Check if module is in cache
/******/ 		if(installedModules[moduleId]) {
/******/ 			return installedModules[moduleId].exports;
/******/ 		}
/******/ 		// Create a new module (and put it into the cache)
/******/ 		var module = installedModules[moduleId] = {
/******/ 			i: moduleId,
/******/ 			l: false,
/******/ 			exports: {}
/******/ 		};
/******/
/******/ 		// Execute the module function
/******/ 		modules[moduleId].call(module.exports, module, module.exports, __webpack_require__);
/******/
/******/ 		// Flag the module as loaded
/******/ 		module.l = true;
/******/
/******/ 		// Return the exports of the module
/******/ 		return module.exports;
/******/ 	}
/******/
/******/
/******/ 	// expose the modules object (__webpack_modules__)
/******/ 	__webpack_require__.m = modules;
/******/
/******/ 	// the startup function
/******/ 	function startup() {
/******/ 		// Load entry module and return exports
/******/ 		return __webpack_require__(0);
/******/ 	};
/******/ 	// initialize runtime
/******/ 	runtime(__webpack_require__);
/******/
/******/ 	// run startup
/******/ 	return startup();
/******/ })
/************************************************************************/
```

</details>

<<<<<<< HEAD
``` javascript
/******/ ([
/* 0 */
=======
```javascript
/******/ ({

/***/ 2:
>>>>>>> b72b96a2
/*!********************!*\
  !*** ./example.js ***!
  \********************/
/*! other exports [maybe provided (runtime-defined)] [no usage info] */
/*! runtime requirements: __webpack_require__.e__webpack_require__.oe, __webpack_require__,  */
/***/ (function(__unusedmodule, __unusedexports, __webpack_require__) {

// a chunks with a, b, c
Promise.all(/*! AMD require */[__webpack_require__.e(324), __webpack_require__.e(911)]).then(function() {[__webpack_require__(/*! ./a */ 1), __webpack_require__(/*! ./b */ 2), __webpack_require__(/*! ./c */ 3)];}).catch(__webpack_require__.oe);

// a chunk with a, b, d
Promise.all(/*! require.ensure */[__webpack_require__.e(324), __webpack_require__.e(85)]).then((function(require) {
	__webpack_require__(/*! ./b */ 2);
	__webpack_require__(/*! ./d */ 4);
}).bind(null, __webpack_require__)).catch(__webpack_require__.oe);


/***/ })
/******/ ],
```

<details><summary><code>function(__webpack_require__) { /* webpackRuntimeModules */ });</code></summary>

``` js
/******/ function(__webpack_require__) { // webpackRuntimeModules
/******/ 	"use strict";
/******/ 
/******/ 	/* webpack/runtime/ensure chunk */
/******/ 	!function() {
/******/ 		__webpack_require__.f = {};
/******/ 		// This file contains only the entry chunk.
/******/ 		// The chunk loading function for additional chunks
/******/ 		__webpack_require__.e = function requireEnsure(chunkId) {
/******/ 			return Promise.all(Object.keys(__webpack_require__.f).reduce(function(promises, key) { __webpack_require__.f[key](chunkId, promises); return promises; }, []));
/******/ 		};
/******/ 	}();
/******/ 	
/******/ 	/* webpack/runtime/publicPath */
/******/ 	!function() {
/******/ 		__webpack_require__.p = "dist/";
/******/ 	}();
/******/ 	
/******/ 	/* webpack/runtime/get javascript chunk filename */
/******/ 	!function() {
/******/ 		
/******/ 		// This function only allows to reference on-demand chunks
/******/ 		__webpack_require__.u = function(chunkId) {
/******/ 			// return url for filenames based on template
/******/ 			return "" + chunkId + ".output.js";
/******/ 		};
/******/ 	}();
/******/ 	
/******/ 	/* webpack/runtime/jsonp chunk loading */
/******/ 	!function() {
/******/ 		
/******/ 		
/******/ 		// object to store loaded and loading chunks
/******/ 		// undefined = chunk not loaded, null = chunk preloaded/prefetched
/******/ 		// Promise = chunk loading, 0 = chunk loaded
/******/ 		var installedChunks = {
/******/ 			404: 0
/******/ 		};
/******/ 		
/******/ 		
/******/ 		
/******/ 		__webpack_require__.f.j = function(chunkId, promises) {
/******/ 			// JSONP chunk loading for javascript
/******/ 			var installedChunkData = installedChunks[chunkId];
/******/ 			if(installedChunkData !== 0) { // 0 means "already installed".
/******/ 		
/******/ 				// a Promise means "currently loading".
/******/ 				if(installedChunkData) {
/******/ 					promises.push(installedChunkData[2]);
/******/ 				} else {
/******/ 					// setup Promise in chunk cache
/******/ 					var promise = new Promise(function(resolve, reject) {
/******/ 						installedChunkData = installedChunks[chunkId] = [resolve, reject];
/******/ 					});
/******/ 					promises.push(installedChunkData[2] = promise);
/******/ 		
/******/ 					// start chunk loading
/******/ 					var url = __webpack_require__.p + __webpack_require__.u(chunkId);
/******/ 					var loadingEnded = function() { if(installedChunks[chunkId]) return installedChunks[chunkId][1]; if(installedChunks[chunkId] !== 0) installedChunks[chunkId] = undefined; };
/******/ 					var script = document.createElement('script');
/******/ 					var onScriptComplete;
/******/ 		
/******/ 					script.charset = 'utf-8';
/******/ 					script.timeout = 120;
/******/ 					if (__webpack_require__.nc) {
/******/ 						script.setAttribute("nonce", __webpack_require__.nc);
/******/ 					}
/******/ 					script.src = url;
/******/ 		
/******/ 					onScriptComplete = function (event) {
/******/ 						// avoid mem leaks in IE.
/******/ 						script.onerror = script.onload = null;
/******/ 						clearTimeout(timeout);
/******/ 						var reportError = loadingEnded();
/******/ 						if(reportError) {
/******/ 							var errorType = event && (event.type === 'load' ? 'missing' : event.type);
/******/ 							var realSrc = event && event.target && event.target.src;
/******/ 							var error = new Error('Loading chunk ' + chunkId + ' failed.\n(' + errorType + ': ' + realSrc + ')');
/******/ 							error.type = errorType;
/******/ 							error.request = realSrc;
/******/ 							reportError(error);
/******/ 						}
/******/ 					};
/******/ 					var timeout = setTimeout(function(){
/******/ 						onScriptComplete({ type: 'timeout', target: script });
/******/ 					}, 120000);
/******/ 					script.onerror = script.onload = onScriptComplete;
/******/ 					document.head.appendChild(script);
/******/ 		
/******/ 					// no HMR
/******/ 				}
/******/ 			}
/******/ 		
/******/ 			// no chunk preloading needed
/******/ 		};
/******/ 		
/******/ 		// no prefetching
/******/ 		
/******/ 		// no HMR
/******/ 		
/******/ 		// no HMR manifest
/******/ 		
/******/ 		// no deferred startup
/******/ 		
/******/ 		// install a JSONP callback for chunk loading
/******/ 		function webpackJsonpCallback(data) {
/******/ 			var chunkIds = data[0];
/******/ 			var moreModules = data[1];
/******/ 		
/******/ 			var runtime = data[3];
/******/ 		
/******/ 			// add "moreModules" to the modules object,
/******/ 			// then flag all "chunkIds" as loaded and fire callback
/******/ 			var moduleId, chunkId, i = 0, resolves = [];
/******/ 			for(;i < chunkIds.length; i++) {
/******/ 				chunkId = chunkIds[i];
/******/ 				if(installedChunks[chunkId]) {
/******/ 					resolves.push(installedChunks[chunkId][0]);
/******/ 				}
/******/ 				installedChunks[chunkId] = 0;
/******/ 			}
/******/ 			for(moduleId in moreModules) {
/******/ 				if(Object.prototype.hasOwnProperty.call(moreModules, moduleId)) {
/******/ 					__webpack_require__.m[moduleId] = moreModules[moduleId];
/******/ 				}
/******/ 			}
/******/ 			if(runtime) runtime(__webpack_require__);
/******/ 			if(parentJsonpFunction) parentJsonpFunction(data);
/******/ 		
/******/ 			while(resolves.length) {
/******/ 				resolves.shift()();
/******/ 			}
/******/ 		
/******/ 		};
/******/ 		
/******/ 		var jsonpArray = window["webpackJsonp"] = window["webpackJsonp"] || [];
/******/ 		var oldJsonpFunction = jsonpArray.push.bind(jsonpArray);
/******/ 		jsonpArray.push = webpackJsonpCallback;
/******/ 		
/******/ 		var parentJsonpFunction = oldJsonpFunction;
/******/ 	}();
/******/ 	
/******/ }
);
```

</details>


# dist/85.output.js

``` javascript
(window["webpackJsonp"] = window["webpackJsonp"] || []).push([[85],{

/***/ 4:
/*!**************!*\
  !*** ./d.js ***!
  \**************/
/*! other exports [maybe provided (runtime-defined)] [no usage info] */
/*! runtime requirements: module */
/***/ (function(module) {

module.exports = "d";

/***/ })

}]);
```

# dist/324.output.js

<<<<<<< HEAD
``` javascript
(window["webpackJsonp"] = window["webpackJsonp"] || []).push([[324],[
/* 0 */,
/* 1 */
=======
```javascript
(window["webpackJsonp"] = window["webpackJsonp"] || []).push([[0],[
/* 0 */
>>>>>>> b72b96a2
/*!**************!*\
  !*** ./a.js ***!
  \**************/
/*! other exports [maybe provided (runtime-defined)] [no usage info] */
/*! runtime requirements: module */
/***/ (function(module) {

module.exports = "a";

/***/ }),
/* 2 */
/*!**************!*\
  !*** ./b.js ***!
  \**************/
/*! other exports [maybe provided (runtime-defined)] [no usage info] */
/*! runtime requirements: module */
/***/ (function(module) {

module.exports = "b";

/***/ })
]]);
```

# dist/911.output.js

<<<<<<< HEAD
``` javascript
(window["webpackJsonp"] = window["webpackJsonp"] || []).push([[911],{
=======
```javascript
(window["webpackJsonp"] = window["webpackJsonp"] || []).push([[2],{
>>>>>>> b72b96a2

/***/ 3:
/*!**************!*\
  !*** ./c.js ***!
  \**************/
/*! other exports [maybe provided (runtime-defined)] [no usage info] */
/*! runtime requirements: module */
/***/ (function(module) {

module.exports = "c";

/***/ })

}]);
```

<<<<<<< HEAD
=======
# dist/3.output.js

```javascript
(window["webpackJsonp"] = window["webpackJsonp"] || []).push([[3],{

/***/ 4:
/*!**************!*\
  !*** ./d.js ***!
  \**************/
/*! no static exports found */
/***/ (function(module, exports) {

module.exports = "d";

/***/ })

}]);
```

>>>>>>> b72b96a2
# Info

## Unoptimized

```
Hash: 0a1b2c3d4e5f6a7b8c9d
<<<<<<< HEAD
Version: webpack 5.0.0-alpha.9
        Asset       Size  Chunks             Chunk Names
324.output.js  552 bytes   {324}  [emitted]
 85.output.js  310 bytes    {85}  [emitted]
911.output.js  311 bytes   {911}  [emitted]
    output.js    7.8 KiB   {404}  [emitted]  main
=======
Version: webpack 4.29.6
      Asset       Size  Chunks             Chunk Names
0.output.js  405 bytes       0  [emitted]  
2.output.js  241 bytes       2  [emitted]  
3.output.js  241 bytes       3  [emitted]  
  output.js   8.54 KiB       1  [emitted]  main
>>>>>>> b72b96a2
Entrypoint main = output.js
chunk {85} 85.output.js 21 bytes [rendered]
    > [0] ./example.js 5:0-8:2
 [4] ./d.js 21 bytes {85} [built]
     [used exports unknown]
     cjs require ./d [0] ./example.js 7:1-15
chunk {324} 324.output.js 42 bytes [rendered] split chunk (cache group: default)
    > ./a ./b ./c [0] ./example.js 2:0-30
    > [0] ./example.js 5:0-8:2
 [1] ./a.js 21 bytes {324} [built]
     [used exports unknown]
     amd require ./a [0] ./example.js 2:0-30
     require.ensure item ./a [0] ./example.js 5:0-8:2
 [2] ./b.js 21 bytes {324} [built]
     [used exports unknown]
     amd require ./b [0] ./example.js 2:0-30
     cjs require ./b [0] ./example.js 6:1-15
chunk {404} output.js (main) 164 bytes (javascript) 3.65 KiB (runtime) [entry] [rendered]
    > ./example.js main
 [0] ./example.js 164 bytes {404} [built]
     [used exports unknown]
     entry ./example.js main
     + 4 hidden chunk modules
chunk {911} 911.output.js 21 bytes [rendered]
    > ./a ./b ./c [0] ./example.js 2:0-30
 [3] ./c.js 21 bytes {911} [built]
     [used exports unknown]
     amd require ./c [0] ./example.js 2:0-30
```

## Production mode

```
Hash: 0a1b2c3d4e5f6a7b8c9d
<<<<<<< HEAD
Version: webpack 5.0.0-alpha.9
        Asset       Size  Chunks             Chunk Names
324.output.js  123 bytes   {324}  [emitted]
 85.output.js   91 bytes    {85}  [emitted]
911.output.js   93 bytes   {911}  [emitted]
    output.js    1.5 KiB   {404}  [emitted]  main
=======
Version: webpack 4.29.6
      Asset       Size  Chunks             Chunk Names
0.output.js  118 bytes       0  [emitted]  
2.output.js   91 bytes       2  [emitted]  
3.output.js   91 bytes       3  [emitted]  
  output.js    2.1 KiB       1  [emitted]  main
>>>>>>> b72b96a2
Entrypoint main = output.js
chunk {85} 85.output.js 21 bytes [rendered]
    > [275] ./example.js 5:0-8:2
 [85] ./d.js 21 bytes {85} [built]
      cjs require ./d [275] ./example.js 7:1-15
chunk {324} 324.output.js 42 bytes [rendered] split chunk (cache group: default)
    > ./a ./b ./c [275] ./example.js 2:0-30
    > [275] ./example.js 5:0-8:2
  [21] ./b.js 21 bytes {324} [built]
       amd require ./b [275] ./example.js 2:0-30
       cjs require ./b [275] ./example.js 6:1-15
 [162] ./a.js 21 bytes {324} [built]
       amd require ./a [275] ./example.js 2:0-30
       require.ensure item ./a [275] ./example.js 5:0-8:2
chunk {404} output.js (main) 164 bytes (javascript) 3.65 KiB (runtime) [entry] [rendered]
    > ./example.js main
 [275] ./example.js 164 bytes {404} [built]
       entry ./example.js main
     + 4 hidden chunk modules
chunk {911} 911.output.js 21 bytes [rendered]
    > ./a ./b ./c [275] ./example.js 2:0-30
 [911] ./c.js 21 bytes {911} [built]
       amd require ./c [275] ./example.js 2:0-30
```<|MERGE_RESOLUTION|>--- conflicted
+++ resolved
@@ -48,44 +48,9 @@
 
 <details><summary><code>/******/ (function(modules) { /* webpackBootstrap */ })</code></summary>
 
-<<<<<<< HEAD
-``` javascript
+```javascript
 /******/ (function(modules, runtime) { // webpackBootstrap
 /******/ 	"use strict";
-=======
-```javascript
-/******/ (function(modules) { // webpackBootstrap
-/******/ 	// install a JSONP callback for chunk loading
-/******/ 	function webpackJsonpCallback(data) {
-/******/ 		var chunkIds = data[0];
-/******/ 		var moreModules = data[1];
-/******/
-/******/
-/******/ 		// add "moreModules" to the modules object,
-/******/ 		// then flag all "chunkIds" as loaded and fire callback
-/******/ 		var moduleId, chunkId, i = 0, resolves = [];
-/******/ 		for(;i < chunkIds.length; i++) {
-/******/ 			chunkId = chunkIds[i];
-/******/ 			if(installedChunks[chunkId]) {
-/******/ 				resolves.push(installedChunks[chunkId][0]);
-/******/ 			}
-/******/ 			installedChunks[chunkId] = 0;
-/******/ 		}
-/******/ 		for(moduleId in moreModules) {
-/******/ 			if(Object.prototype.hasOwnProperty.call(moreModules, moduleId)) {
-/******/ 				modules[moduleId] = moreModules[moduleId];
-/******/ 			}
-/******/ 		}
-/******/ 		if(parentJsonpFunction) parentJsonpFunction(data);
-/******/
-/******/ 		while(resolves.length) {
-/******/ 			resolves.shift()();
-/******/ 		}
-/******/
-/******/ 	};
-/******/
-/******/
->>>>>>> b72b96a2
 /******/ 	// The module cache
 /******/ 	var installedModules = {};
 /******/
@@ -133,16 +98,9 @@
 
 </details>
 
-<<<<<<< HEAD
-``` javascript
+```javascript
 /******/ ([
 /* 0 */
-=======
-```javascript
-/******/ ({
-
-/***/ 2:
->>>>>>> b72b96a2
 /*!********************!*\
   !*** ./example.js ***!
   \********************/
@@ -151,10 +109,10 @@
 /***/ (function(__unusedmodule, __unusedexports, __webpack_require__) {
 
 // a chunks with a, b, c
-Promise.all(/*! AMD require */[__webpack_require__.e(324), __webpack_require__.e(911)]).then(function() {[__webpack_require__(/*! ./a */ 1), __webpack_require__(/*! ./b */ 2), __webpack_require__(/*! ./c */ 3)];}).catch(__webpack_require__.oe);
+Promise.all(/*! AMD require */[__webpack_require__.e(394), __webpack_require__.e(460)]).then(function() {[__webpack_require__(/*! ./a */ 1), __webpack_require__(/*! ./b */ 2), __webpack_require__(/*! ./c */ 3)];}).catch(__webpack_require__.oe);
 
 // a chunk with a, b, d
-Promise.all(/*! require.ensure */[__webpack_require__.e(324), __webpack_require__.e(85)]).then((function(require) {
+Promise.all(/*! require.ensure */[__webpack_require__.e(394), __webpack_require__.e(767)]).then((function(require) {
 	__webpack_require__(/*! ./b */ 2);
 	__webpack_require__(/*! ./d */ 4);
 }).bind(null, __webpack_require__)).catch(__webpack_require__.oe);
@@ -187,8 +145,7 @@
 /******/ 	
 /******/ 	/* webpack/runtime/get javascript chunk filename */
 /******/ 	!function() {
-/******/ 		
-/******/ 		// This function only allows to reference on-demand chunks
+/******/ 		// This function allow to reference async chunks
 /******/ 		__webpack_require__.u = function(chunkId) {
 /******/ 			// return url for filenames based on template
 /******/ 			return "" + chunkId + ".output.js";
@@ -203,7 +160,7 @@
 /******/ 		// undefined = chunk not loaded, null = chunk preloaded/prefetched
 /******/ 		// Promise = chunk loading, 0 = chunk loaded
 /******/ 		var installedChunks = {
-/******/ 			404: 0
+/******/ 			179: 0
 /******/ 		};
 /******/ 		
 /******/ 		
@@ -316,38 +273,12 @@
 </details>
 
 
-# dist/85.output.js
-
-``` javascript
-(window["webpackJsonp"] = window["webpackJsonp"] || []).push([[85],{
-
-/***/ 4:
-/*!**************!*\
-  !*** ./d.js ***!
-  \**************/
-/*! other exports [maybe provided (runtime-defined)] [no usage info] */
-/*! runtime requirements: module */
-/***/ (function(module) {
-
-module.exports = "d";
-
-/***/ })
-
-}]);
-```
-
-# dist/324.output.js
-
-<<<<<<< HEAD
-``` javascript
-(window["webpackJsonp"] = window["webpackJsonp"] || []).push([[324],[
+# dist/394.output.js
+
+```javascript
+(window["webpackJsonp"] = window["webpackJsonp"] || []).push([[394],[
 /* 0 */,
 /* 1 */
-=======
-```javascript
-(window["webpackJsonp"] = window["webpackJsonp"] || []).push([[0],[
-/* 0 */
->>>>>>> b72b96a2
 /*!**************!*\
   !*** ./a.js ***!
   \**************/
@@ -372,15 +303,10 @@
 ]]);
 ```
 
-# dist/911.output.js
-
-<<<<<<< HEAD
-``` javascript
-(window["webpackJsonp"] = window["webpackJsonp"] || []).push([[911],{
-=======
-```javascript
-(window["webpackJsonp"] = window["webpackJsonp"] || []).push([[2],{
->>>>>>> b72b96a2
+# dist/460.output.js
+
+```javascript
+(window["webpackJsonp"] = window["webpackJsonp"] || []).push([[460],{
 
 /***/ 3:
 /*!**************!*\
@@ -397,19 +323,18 @@
 }]);
 ```
 
-<<<<<<< HEAD
-=======
-# dist/3.output.js
-
-```javascript
-(window["webpackJsonp"] = window["webpackJsonp"] || []).push([[3],{
+# dist/767.output.js
+
+```javascript
+(window["webpackJsonp"] = window["webpackJsonp"] || []).push([[767],{
 
 /***/ 4:
 /*!**************!*\
   !*** ./d.js ***!
   \**************/
-/*! no static exports found */
-/***/ (function(module, exports) {
+/*! other exports [maybe provided (runtime-defined)] [no usage info] */
+/*! runtime requirements: module */
+/***/ (function(module) {
 
 module.exports = "d";
 
@@ -418,98 +343,79 @@
 }]);
 ```
 
->>>>>>> b72b96a2
 # Info
 
 ## Unoptimized
 
 ```
 Hash: 0a1b2c3d4e5f6a7b8c9d
-<<<<<<< HEAD
-Version: webpack 5.0.0-alpha.9
+Version: webpack 5.0.0-alpha.11
         Asset       Size  Chunks             Chunk Names
-324.output.js  552 bytes   {324}  [emitted]
- 85.output.js  310 bytes    {85}  [emitted]
-911.output.js  311 bytes   {911}  [emitted]
-    output.js    7.8 KiB   {404}  [emitted]  main
-=======
-Version: webpack 4.29.6
-      Asset       Size  Chunks             Chunk Names
-0.output.js  405 bytes       0  [emitted]  
-2.output.js  241 bytes       2  [emitted]  
-3.output.js  241 bytes       3  [emitted]  
-  output.js   8.54 KiB       1  [emitted]  main
->>>>>>> b72b96a2
+394.output.js  552 bytes   {394}  [emitted]
+460.output.js  311 bytes   {460}  [emitted]
+767.output.js  311 bytes   {767}  [emitted]
+    output.js   7.78 KiB   {179}  [emitted]  main
 Entrypoint main = output.js
-chunk {85} 85.output.js 21 bytes [rendered]
-    > [0] ./example.js 5:0-8:2
- [4] ./d.js 21 bytes {85} [built]
+chunk {179} output.js (main) 164 bytes (javascript) 3.64 KiB (runtime) [entry] [rendered]
+    > ./example.js main
+ [0] ./example.js 164 bytes {179} [built]
      [used exports unknown]
-     cjs require ./d [0] ./example.js 7:1-15
-chunk {324} 324.output.js 42 bytes [rendered] split chunk (cache group: default)
+     entry ./example.js main
+     + 4 hidden chunk modules
+chunk {394} 394.output.js 42 bytes [rendered] split chunk (cache group: default)
     > ./a ./b ./c [0] ./example.js 2:0-30
     > [0] ./example.js 5:0-8:2
- [1] ./a.js 21 bytes {324} [built]
+ [1] ./a.js 21 bytes {394} [built]
      [used exports unknown]
      amd require ./a [0] ./example.js 2:0-30
      require.ensure item ./a [0] ./example.js 5:0-8:2
- [2] ./b.js 21 bytes {324} [built]
+ [2] ./b.js 21 bytes {394} [built]
      [used exports unknown]
      amd require ./b [0] ./example.js 2:0-30
      cjs require ./b [0] ./example.js 6:1-15
-chunk {404} output.js (main) 164 bytes (javascript) 3.65 KiB (runtime) [entry] [rendered]
-    > ./example.js main
- [0] ./example.js 164 bytes {404} [built]
-     [used exports unknown]
-     entry ./example.js main
-     + 4 hidden chunk modules
-chunk {911} 911.output.js 21 bytes [rendered]
+chunk {460} 460.output.js 21 bytes [rendered]
     > ./a ./b ./c [0] ./example.js 2:0-30
- [3] ./c.js 21 bytes {911} [built]
+ [3] ./c.js 21 bytes {460} [built]
      [used exports unknown]
      amd require ./c [0] ./example.js 2:0-30
+chunk {767} 767.output.js 21 bytes [rendered]
+    > [0] ./example.js 5:0-8:2
+ [4] ./d.js 21 bytes {767} [built]
+     [used exports unknown]
+     cjs require ./d [0] ./example.js 7:1-15
 ```
 
 ## Production mode
 
 ```
 Hash: 0a1b2c3d4e5f6a7b8c9d
-<<<<<<< HEAD
-Version: webpack 5.0.0-alpha.9
+Version: webpack 5.0.0-alpha.11
         Asset       Size  Chunks             Chunk Names
-324.output.js  123 bytes   {324}  [emitted]
- 85.output.js   91 bytes    {85}  [emitted]
-911.output.js   93 bytes   {911}  [emitted]
-    output.js    1.5 KiB   {404}  [emitted]  main
-=======
-Version: webpack 4.29.6
-      Asset       Size  Chunks             Chunk Names
-0.output.js  118 bytes       0  [emitted]  
-2.output.js   91 bytes       2  [emitted]  
-3.output.js   91 bytes       3  [emitted]  
-  output.js    2.1 KiB       1  [emitted]  main
->>>>>>> b72b96a2
+394.output.js  124 bytes   {394}  [emitted]
+460.output.js   93 bytes   {460}  [emitted]
+767.output.js   93 bytes   {767}  [emitted]
+    output.js   1.51 KiB   {179}  [emitted]  main
 Entrypoint main = output.js
-chunk {85} 85.output.js 21 bytes [rendered]
-    > [275] ./example.js 5:0-8:2
- [85] ./d.js 21 bytes {85} [built]
-      cjs require ./d [275] ./example.js 7:1-15
-chunk {324} 324.output.js 42 bytes [rendered] split chunk (cache group: default)
-    > ./a ./b ./c [275] ./example.js 2:0-30
-    > [275] ./example.js 5:0-8:2
-  [21] ./b.js 21 bytes {324} [built]
-       amd require ./b [275] ./example.js 2:0-30
-       cjs require ./b [275] ./example.js 6:1-15
- [162] ./a.js 21 bytes {324} [built]
-       amd require ./a [275] ./example.js 2:0-30
-       require.ensure item ./a [275] ./example.js 5:0-8:2
-chunk {404} output.js (main) 164 bytes (javascript) 3.65 KiB (runtime) [entry] [rendered]
+chunk {179} output.js (main) 164 bytes (javascript) 3.64 KiB (runtime) [entry] [rendered]
     > ./example.js main
- [275] ./example.js 164 bytes {404} [built]
+ [144] ./example.js 164 bytes {179} [built]
        entry ./example.js main
      + 4 hidden chunk modules
-chunk {911} 911.output.js 21 bytes [rendered]
-    > ./a ./b ./c [275] ./example.js 2:0-30
- [911] ./c.js 21 bytes {911} [built]
-       amd require ./c [275] ./example.js 2:0-30
+chunk {394} 394.output.js 42 bytes [rendered] split chunk (cache group: default)
+    > ./a ./b ./c [144] ./example.js 2:0-30
+    > [144] ./example.js 5:0-8:2
+ [847] ./a.js 21 bytes {394} [built]
+       amd require ./a [144] ./example.js 2:0-30
+       require.ensure item ./a [144] ./example.js 5:0-8:2
+ [996] ./b.js 21 bytes {394} [built]
+       amd require ./b [144] ./example.js 2:0-30
+       cjs require ./b [144] ./example.js 6:1-15
+chunk {460} 460.output.js 21 bytes [rendered]
+    > ./a ./b ./c [144] ./example.js 2:0-30
+ [460] ./c.js 21 bytes {460} [built]
+       amd require ./c [144] ./example.js 2:0-30
+chunk {767} 767.output.js 21 bytes [rendered]
+    > [144] ./example.js 5:0-8:2
+ [767] ./d.js 21 bytes {767} [built]
+       cjs require ./d [144] ./example.js 7:1-15
 ```