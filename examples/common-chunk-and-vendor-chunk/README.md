This example shows how to create an explicit vendor chunk as well as a common chunk for code shared among entry points. In this example, we have 3 entry points: `pageA`, `pageB`, and `pageC`. Those entry points share some of the same utility modules, but not others. This configuration will pull out any modules common to at least 2 bundles and place it in the `common` bundle instead, all while keeping the specified vendor libraries in their own bundle by themselves.

To better understand, here are the entry points and which utility modules they depend on:

- `pageA`
  - `utility1`
  - `utility2`
- `pageB`
  - `utility2`
  - `utility3`
- `pageC`
  - `utility2`
  - `utility3`

Given this configuration, webpack will produce the following bundles:

- `vendor`
  - webpack runtime
  - `vendor1`
  - `vendor2`
- `common`
  - `utility2`
  - `utility3`
- `pageA`
  - `pageA`
  - `utility1`
- `pageB`
  - `pageB`
- `pageC`
  - `pageC`

With this bundle configuration, you would load your third party libraries, then your common application code, then your page-specific application code.

# webpack.config.js

```javascript
var path = require("path");

module.exports = {
	// mode: "development" || "production",
	entry: {
		pageA: "./pageA",
		pageB: "./pageB",
		pageC: "./pageC"
	},
	optimization: {
		chunkIds: "named",
		splitChunks: {
			cacheGroups: {
				commons: {
					chunks: "initial",
					minChunks: 2,
					maxInitialRequests: 5, // The default limit is too small to showcase the effect
					minSize: 0 // This is example is too small to create commons chunks
				},
				vendor: {
					test: /node_modules/,
					chunks: "initial",
					name: "vendor",
					priority: 10,
					enforce: true
				}
			}
		}
	},
	output: {
		path: path.join(__dirname, "dist"),
		filename: "[name].js"
	}
};
```

# dist/vendor.js

```javascript
(window["webpackJsonp"] = window["webpackJsonp"] || []).push([["vendor"],{

/***/ 1:
/*!*********************************!*\
  !*** ./node_modules/vendor1.js ***!
  \*********************************/
/*! other exports [maybe provided (runtime-defined)] [no usage info] */
/*! runtime requirements: module */
/***/ (function(module) {

module.exports = "vendor1";

/***/ }),

/***/ 5:
/*!*********************************!*\
  !*** ./node_modules/vendor2.js ***!
  \*********************************/
/*! other exports [maybe provided (runtime-defined)] [no usage info] */
/*! runtime requirements: module */
/***/ (function(module) {

module.exports = "vendor2";

/***/ })

}]);
```

# dist/commons-utility2_js.js

``` javascript
(window["webpackJsonp"] = window["webpackJsonp"] || []).push([["commons-utility2_js"],{

/***/ 3:
/*!*********************!*\
  !*** ./utility2.js ***!
  \*********************/
/*! other exports [maybe provided (runtime-defined)] [no usage info] */
/*! runtime requirements: module */
/***/ (function(module) {

module.exports = "utility2";

/***/ })

}]);
```

# dist/commons-utility3_js.js

``` javascript
(window["webpackJsonp"] = window["webpackJsonp"] || []).push([["commons-utility3_js"],{

/***/ 6:
/*!*********************!*\
  !*** ./utility3.js ***!
  \*********************/
/*! other exports [maybe provided (runtime-defined)] [no usage info] */
/*! runtime requirements: module */
/***/ (function(module) {

module.exports = "utility3";

/***/ })

}]);
```

# dist/pageA.js

<details><summary><code>/******/ (function(modules) { /* webpackBootstrap */ })</code></summary>

```javascript
<<<<<<< HEAD
/******/ (function(modules, runtime) { // webpackBootstrap
/******/ 	"use strict";
=======
/******/ (function(modules) { // webpackBootstrap
/******/ 	// install a JSONP callback for chunk loading
/******/ 	function webpackJsonpCallback(data) {
/******/ 		var chunkIds = data[0];
/******/ 		var moreModules = data[1];
/******/ 		var executeModules = data[2];
/******/
/******/ 		// add "moreModules" to the modules object,
/******/ 		// then flag all "chunkIds" as loaded and fire callback
/******/ 		var moduleId, chunkId, i = 0, resolves = [];
/******/ 		for(;i < chunkIds.length; i++) {
/******/ 			chunkId = chunkIds[i];
/******/ 			if(Object.prototype.hasOwnProperty.call(installedChunks, chunkId) && installedChunks[chunkId]) {
/******/ 				resolves.push(installedChunks[chunkId][0]);
/******/ 			}
/******/ 			installedChunks[chunkId] = 0;
/******/ 		}
/******/ 		for(moduleId in moreModules) {
/******/ 			if(Object.prototype.hasOwnProperty.call(moreModules, moduleId)) {
/******/ 				modules[moduleId] = moreModules[moduleId];
/******/ 			}
/******/ 		}
/******/ 		if(parentJsonpFunction) parentJsonpFunction(data);
/******/
/******/ 		while(resolves.length) {
/******/ 			resolves.shift()();
/******/ 		}
/******/
/******/ 		// add entry modules from loaded chunk to deferred list
/******/ 		deferredModules.push.apply(deferredModules, executeModules || []);
/******/
/******/ 		// run deferred modules when all chunks ready
/******/ 		return checkDeferredModules();
/******/ 	};
/******/ 	function checkDeferredModules() {
/******/ 		var result;
/******/ 		for(var i = 0; i < deferredModules.length; i++) {
/******/ 			var deferredModule = deferredModules[i];
/******/ 			var fulfilled = true;
/******/ 			for(var j = 1; j < deferredModule.length; j++) {
/******/ 				var depId = deferredModule[j];
/******/ 				if(installedChunks[depId] !== 0) fulfilled = false;
/******/ 			}
/******/ 			if(fulfilled) {
/******/ 				deferredModules.splice(i--, 1);
/******/ 				result = __webpack_require__(__webpack_require__.s = deferredModule[0]);
/******/ 			}
/******/ 		}
/******/
/******/ 		return result;
/******/ 	}
/******/
>>>>>>> f29445d4
/******/ 	// The module cache
/******/ 	var installedModules = {};
/******/
/******/ 	// The require function
/******/ 	function __webpack_require__(moduleId) {
/******/
/******/ 		// Check if module is in cache
/******/ 		if(installedModules[moduleId]) {
/******/ 			return installedModules[moduleId].exports;
/******/ 		}
/******/ 		// Create a new module (and put it into the cache)
/******/ 		var module = installedModules[moduleId] = {
/******/ 			i: moduleId,
/******/ 			l: false,
/******/ 			exports: {}
/******/ 		};
/******/
/******/ 		// Execute the module function
/******/ 		modules[moduleId].call(module.exports, module, module.exports, __webpack_require__);
/******/
/******/ 		// Flag the module as loaded
/******/ 		module.l = true;
/******/
/******/ 		// Return the exports of the module
/******/ 		return module.exports;
/******/ 	}
/******/
/******/
/******/ 	// expose the modules object (__webpack_modules__)
/******/ 	__webpack_require__.m = modules;
/******/
/******/
/******/ 	// initialize runtime
/******/ 	runtime(__webpack_require__);
/******/
/******/ 	// run startup
/******/ 	return __webpack_require__.x();
/******/ })
/************************************************************************/
```

</details>

```javascript
/******/ ([
/* 0 */
/*!******************!*\
  !*** ./pageA.js ***!
  \******************/
/*! other exports [maybe provided (runtime-defined)] [no usage info] */
/*! runtime requirements: __webpack_require__module,  */
/***/ (function(module, __unusedexports, __webpack_require__) {

var vendor1 = __webpack_require__(/*! vendor1 */ 1);
var utility1 = __webpack_require__(/*! ./utility1 */ 2);
var utility2 = __webpack_require__(/*! ./utility2 */ 3);

module.exports = "pageA";


/***/ }),
/* 1 */,
/* 2 */
/*!*********************!*\
  !*** ./utility1.js ***!
  \*********************/
/*! other exports [maybe provided (runtime-defined)] [no usage info] */
/*! runtime requirements: module */
/***/ (function(module) {

module.exports = "utility1";

/***/ })
/******/ ],
```

<<<<<<< HEAD
<details><summary><code>function(__webpack_require__) { /* webpackRuntimeModules */ });</code></summary>

``` js
/******/ function(__webpack_require__) { // webpackRuntimeModules
/******/ 	"use strict";
/******/ 
/******/ 	/* webpack/runtime/jsonp chunk loading */
/******/ 	!function() {
/******/ 		
/******/ 		
/******/ 		// object to store loaded and loading chunks
/******/ 		// undefined = chunk not loaded, null = chunk preloaded/prefetched
/******/ 		// Promise = chunk loading, 0 = chunk loaded
/******/ 		var installedChunks = {
/******/ 			"pageA": 0
/******/ 		};
/******/ 		
/******/ 		var deferredModules = [
/******/ 			[0,"vendor","commons-utility2_js"]
/******/ 		];
/******/ 		
/******/ 		// no chunk on demand loading
/******/ 		
/******/ 		// no prefetching
/******/ 		
/******/ 		// no HMR
/******/ 		
/******/ 		// no HMR manifest
/******/ 		
/******/ 		var checkDeferredModules = function() {};
/******/ 		function checkDeferredModulesImpl() {
/******/ 			var result;
/******/ 			for(var i = 0; i < deferredModules.length; i++) {
/******/ 				var deferredModule = deferredModules[i];
/******/ 				var fulfilled = true;
/******/ 				for(var j = 1; j < deferredModule.length; j++) {
/******/ 					var depId = deferredModule[j];
/******/ 					if(installedChunks[depId] !== 0) fulfilled = false;
/******/ 				}
/******/ 				if(fulfilled) {
/******/ 					deferredModules.splice(i--, 1);
/******/ 					result = __webpack_require__(__webpack_require__.s = deferredModule[0]);
/******/ 				}
=======
# dist/pageB.js

```javascript
/******/ (function(modules) { // webpackBootstrap
/******/ 	// install a JSONP callback for chunk loading
/******/ 	function webpackJsonpCallback(data) {
/******/ 		var chunkIds = data[0];
/******/ 		var moreModules = data[1];
/******/ 		var executeModules = data[2];
/******/
/******/ 		// add "moreModules" to the modules object,
/******/ 		// then flag all "chunkIds" as loaded and fire callback
/******/ 		var moduleId, chunkId, i = 0, resolves = [];
/******/ 		for(;i < chunkIds.length; i++) {
/******/ 			chunkId = chunkIds[i];
/******/ 			if(Object.prototype.hasOwnProperty.call(installedChunks, chunkId) && installedChunks[chunkId]) {
/******/ 				resolves.push(installedChunks[chunkId][0]);
>>>>>>> f29445d4
/******/ 			}
/******/ 			return result;
/******/ 		}
/******/ 		__webpack_require__.x = function() {
/******/ 			return (checkDeferredModules = checkDeferredModulesImpl)();
/******/ 		};
/******/ 		
/******/ 		// install a JSONP callback for chunk loading
/******/ 		function webpackJsonpCallback(data) {
/******/ 			var chunkIds = data[0];
/******/ 			var moreModules = data[1];
/******/ 			var executeModules = data[2];
/******/ 			var runtime = data[3];
/******/ 		
/******/ 			// add "moreModules" to the modules object,
/******/ 			// then flag all "chunkIds" as loaded and fire callback
/******/ 			var moduleId, chunkId, i = 0, resolves = [];
/******/ 			for(;i < chunkIds.length; i++) {
/******/ 				chunkId = chunkIds[i];
/******/ 				if(installedChunks[chunkId]) {
/******/ 					resolves.push(installedChunks[chunkId][0]);
/******/ 				}
/******/ 				installedChunks[chunkId] = 0;
/******/ 			}
/******/ 			for(moduleId in moreModules) {
/******/ 				if(Object.prototype.hasOwnProperty.call(moreModules, moduleId)) {
/******/ 					__webpack_require__.m[moduleId] = moreModules[moduleId];
/******/ 				}
/******/ 			}
/******/ 			if(runtime) runtime(__webpack_require__);
/******/ 			if(parentJsonpFunction) parentJsonpFunction(data);
/******/ 		
/******/ 			while(resolves.length) {
/******/ 				resolves.shift()();
/******/ 			}
<<<<<<< HEAD
/******/ 		
/******/ 			// add entry modules from loaded chunk to deferred list
/******/ 			if(executeModules) deferredModules.push.apply(deferredModules, executeModules);
/******/ 		
/******/ 			// run deferred modules when all chunks ready
/******/ 			return checkDeferredModules();
/******/ 		};
/******/ 		
/******/ 		var jsonpArray = window["webpackJsonp"] = window["webpackJsonp"] || [];
/******/ 		var oldJsonpFunction = jsonpArray.push.bind(jsonpArray);
/******/ 		jsonpArray.push = webpackJsonpCallback;
/******/ 		jsonpArray = jsonpArray.slice();
/******/ 		for(var i = 0; i < jsonpArray.length; i++) webpackJsonpCallback(jsonpArray[i]);
/******/ 		var parentJsonpFunction = oldJsonpFunction;
/******/ 	}();
/******/ 	
/******/ }
);
```

</details>


# dist/pageB.js

```javascript
/******/ (function(modules, runtime) { // webpackBootstrap
/******/ 	"use strict";
=======
/******/ 		}
/******/
/******/ 		return result;
/******/ 	}
/******/
>>>>>>> f29445d4
/******/ 	// The module cache
/******/ 	var installedModules = {};
/******/
/******/ 	// The require function
/******/ 	function __webpack_require__(moduleId) {
/******/
/******/ 		// Check if module is in cache
/******/ 		if(installedModules[moduleId]) {
/******/ 			return installedModules[moduleId].exports;
/******/ 		}
/******/ 		// Create a new module (and put it into the cache)
/******/ 		var module = installedModules[moduleId] = {
/******/ 			i: moduleId,
/******/ 			l: false,
/******/ 			exports: {}
/******/ 		};
/******/
/******/ 		// Execute the module function
/******/ 		modules[moduleId].call(module.exports, module, module.exports, __webpack_require__);
/******/
/******/ 		// Flag the module as loaded
/******/ 		module.l = true;
/******/
/******/ 		// Return the exports of the module
/******/ 		return module.exports;
/******/ 	}
/******/
/******/
/******/ 	// expose the modules object (__webpack_modules__)
/******/ 	__webpack_require__.m = modules;
/******/
/******/
/******/ 	// initialize runtime
/******/ 	runtime(__webpack_require__);
/******/
/******/ 	// run startup
/******/ 	return __webpack_require__.x();
/******/ })
/************************************************************************/
/******/ ({

/***/ 4:
/*!******************!*\
  !*** ./pageB.js ***!
  \******************/
/*! other exports [maybe provided (runtime-defined)] [no usage info] */
/*! runtime requirements: __webpack_require__module,  */
/***/ (function(module, __unusedexports, __webpack_require__) {

var vendor2 = __webpack_require__(/*! vendor2 */ 5);
var utility2 = __webpack_require__(/*! ./utility2 */ 3);
var utility3 = __webpack_require__(/*! ./utility3 */ 6);

module.exports = "pageB";


/***/ })

<<<<<<< HEAD
/******/ },
/******/ function(__webpack_require__) { // webpackRuntimeModules
/******/ 	"use strict";
/******/ 
/******/ 	/* webpack/runtime/jsonp chunk loading */
/******/ 	!function() {
/******/ 		
/******/ 		
/******/ 		// object to store loaded and loading chunks
/******/ 		// undefined = chunk not loaded, null = chunk preloaded/prefetched
/******/ 		// Promise = chunk loading, 0 = chunk loaded
/******/ 		var installedChunks = {
/******/ 			"pageB": 0
/******/ 		};
/******/ 		
/******/ 		var deferredModules = [
/******/ 			[4,"vendor","commons-utility2_js","commons-utility3_js"]
/******/ 		];
/******/ 		
/******/ 		// no chunk on demand loading
/******/ 		
/******/ 		// no prefetching
/******/ 		
/******/ 		// no HMR
/******/ 		
/******/ 		// no HMR manifest
/******/ 		
/******/ 		var checkDeferredModules = function() {};
/******/ 		function checkDeferredModulesImpl() {
/******/ 			var result;
/******/ 			for(var i = 0; i < deferredModules.length; i++) {
/******/ 				var deferredModule = deferredModules[i];
/******/ 				var fulfilled = true;
/******/ 				for(var j = 1; j < deferredModule.length; j++) {
/******/ 					var depId = deferredModule[j];
/******/ 					if(installedChunks[depId] !== 0) fulfilled = false;
/******/ 				}
/******/ 				if(fulfilled) {
/******/ 					deferredModules.splice(i--, 1);
/******/ 					result = __webpack_require__(__webpack_require__.s = deferredModule[0]);
/******/ 				}
=======
/******/ });
```

# dist/pageC.js

```javascript
/******/ (function(modules) { // webpackBootstrap
/******/ 	// install a JSONP callback for chunk loading
/******/ 	function webpackJsonpCallback(data) {
/******/ 		var chunkIds = data[0];
/******/ 		var moreModules = data[1];
/******/ 		var executeModules = data[2];
/******/
/******/ 		// add "moreModules" to the modules object,
/******/ 		// then flag all "chunkIds" as loaded and fire callback
/******/ 		var moduleId, chunkId, i = 0, resolves = [];
/******/ 		for(;i < chunkIds.length; i++) {
/******/ 			chunkId = chunkIds[i];
/******/ 			if(Object.prototype.hasOwnProperty.call(installedChunks, chunkId) && installedChunks[chunkId]) {
/******/ 				resolves.push(installedChunks[chunkId][0]);
>>>>>>> f29445d4
/******/ 			}
/******/ 			return result;
/******/ 		}
/******/ 		__webpack_require__.x = function() {
/******/ 			return (checkDeferredModules = checkDeferredModulesImpl)();
/******/ 		};
/******/ 		
/******/ 		// install a JSONP callback for chunk loading
/******/ 		function webpackJsonpCallback(data) {
/******/ 			var chunkIds = data[0];
/******/ 			var moreModules = data[1];
/******/ 			var executeModules = data[2];
/******/ 			var runtime = data[3];
/******/ 		
/******/ 			// add "moreModules" to the modules object,
/******/ 			// then flag all "chunkIds" as loaded and fire callback
/******/ 			var moduleId, chunkId, i = 0, resolves = [];
/******/ 			for(;i < chunkIds.length; i++) {
/******/ 				chunkId = chunkIds[i];
/******/ 				if(installedChunks[chunkId]) {
/******/ 					resolves.push(installedChunks[chunkId][0]);
/******/ 				}
/******/ 				installedChunks[chunkId] = 0;
/******/ 			}
/******/ 			for(moduleId in moreModules) {
/******/ 				if(Object.prototype.hasOwnProperty.call(moreModules, moduleId)) {
/******/ 					__webpack_require__.m[moduleId] = moreModules[moduleId];
/******/ 				}
/******/ 			}
/******/ 			if(runtime) runtime(__webpack_require__);
/******/ 			if(parentJsonpFunction) parentJsonpFunction(data);
/******/ 		
/******/ 			while(resolves.length) {
/******/ 				resolves.shift()();
/******/ 			}
<<<<<<< HEAD
/******/ 		
/******/ 			// add entry modules from loaded chunk to deferred list
/******/ 			if(executeModules) deferredModules.push.apply(deferredModules, executeModules);
/******/ 		
/******/ 			// run deferred modules when all chunks ready
/******/ 			return checkDeferredModules();
/******/ 		};
/******/ 		
/******/ 		var jsonpArray = window["webpackJsonp"] = window["webpackJsonp"] || [];
/******/ 		var oldJsonpFunction = jsonpArray.push.bind(jsonpArray);
/******/ 		jsonpArray.push = webpackJsonpCallback;
/******/ 		jsonpArray = jsonpArray.slice();
/******/ 		for(var i = 0; i < jsonpArray.length; i++) webpackJsonpCallback(jsonpArray[i]);
/******/ 		var parentJsonpFunction = oldJsonpFunction;
/******/ 	}();
/******/ 	
/******/ }
);
```

# dist/pageC.js

```javascript
/******/ (function(modules, runtime) { // webpackBootstrap
/******/ 	"use strict";
=======
/******/ 		}
/******/
/******/ 		return result;
/******/ 	}
/******/
>>>>>>> f29445d4
/******/ 	// The module cache
/******/ 	var installedModules = {};
/******/
/******/ 	// The require function
/******/ 	function __webpack_require__(moduleId) {
/******/
/******/ 		// Check if module is in cache
/******/ 		if(installedModules[moduleId]) {
/******/ 			return installedModules[moduleId].exports;
/******/ 		}
/******/ 		// Create a new module (and put it into the cache)
/******/ 		var module = installedModules[moduleId] = {
/******/ 			i: moduleId,
/******/ 			l: false,
/******/ 			exports: {}
/******/ 		};
/******/
/******/ 		// Execute the module function
/******/ 		modules[moduleId].call(module.exports, module, module.exports, __webpack_require__);
/******/
/******/ 		// Flag the module as loaded
/******/ 		module.l = true;
/******/
/******/ 		// Return the exports of the module
/******/ 		return module.exports;
/******/ 	}
/******/
/******/
/******/ 	// expose the modules object (__webpack_modules__)
/******/ 	__webpack_require__.m = modules;
/******/
/******/
/******/ 	// initialize runtime
/******/ 	runtime(__webpack_require__);
/******/
/******/ 	// run startup
/******/ 	return __webpack_require__.x();
/******/ })
/************************************************************************/
/******/ ({

/***/ 7:
/*!******************!*\
  !*** ./pageC.js ***!
  \******************/
/*! other exports [maybe provided (runtime-defined)] [no usage info] */
/*! runtime requirements: __webpack_require__module,  */
/***/ (function(module, __unusedexports, __webpack_require__) {

var utility2 = __webpack_require__(/*! ./utility2 */ 3);
var utility3 = __webpack_require__(/*! ./utility3 */ 6);

module.exports = "pageC";

/***/ })

/******/ },
/******/ function(__webpack_require__) { // webpackRuntimeModules
/******/ 	"use strict";
/******/ 
/******/ 	/* webpack/runtime/jsonp chunk loading */
/******/ 	!function() {
/******/ 		
/******/ 		
/******/ 		// object to store loaded and loading chunks
/******/ 		// undefined = chunk not loaded, null = chunk preloaded/prefetched
/******/ 		// Promise = chunk loading, 0 = chunk loaded
/******/ 		var installedChunks = {
/******/ 			"pageC": 0
/******/ 		};
/******/ 		
/******/ 		var deferredModules = [
/******/ 			[7,"commons-utility2_js","commons-utility3_js"]
/******/ 		];
/******/ 		
/******/ 		// no chunk on demand loading
/******/ 		
/******/ 		// no prefetching
/******/ 		
/******/ 		// no HMR
/******/ 		
/******/ 		// no HMR manifest
/******/ 		
/******/ 		var checkDeferredModules = function() {};
/******/ 		function checkDeferredModulesImpl() {
/******/ 			var result;
/******/ 			for(var i = 0; i < deferredModules.length; i++) {
/******/ 				var deferredModule = deferredModules[i];
/******/ 				var fulfilled = true;
/******/ 				for(var j = 1; j < deferredModule.length; j++) {
/******/ 					var depId = deferredModule[j];
/******/ 					if(installedChunks[depId] !== 0) fulfilled = false;
/******/ 				}
/******/ 				if(fulfilled) {
/******/ 					deferredModules.splice(i--, 1);
/******/ 					result = __webpack_require__(__webpack_require__.s = deferredModule[0]);
/******/ 				}
/******/ 			}
/******/ 			return result;
/******/ 		}
/******/ 		__webpack_require__.x = function() {
/******/ 			return (checkDeferredModules = checkDeferredModulesImpl)();
/******/ 		};
/******/ 		
/******/ 		// install a JSONP callback for chunk loading
/******/ 		function webpackJsonpCallback(data) {
/******/ 			var chunkIds = data[0];
/******/ 			var moreModules = data[1];
/******/ 			var executeModules = data[2];
/******/ 			var runtime = data[3];
/******/ 		
/******/ 			// add "moreModules" to the modules object,
/******/ 			// then flag all "chunkIds" as loaded and fire callback
/******/ 			var moduleId, chunkId, i = 0, resolves = [];
/******/ 			for(;i < chunkIds.length; i++) {
/******/ 				chunkId = chunkIds[i];
/******/ 				if(installedChunks[chunkId]) {
/******/ 					resolves.push(installedChunks[chunkId][0]);
/******/ 				}
/******/ 				installedChunks[chunkId] = 0;
/******/ 			}
/******/ 			for(moduleId in moreModules) {
/******/ 				if(Object.prototype.hasOwnProperty.call(moreModules, moduleId)) {
/******/ 					__webpack_require__.m[moduleId] = moreModules[moduleId];
/******/ 				}
/******/ 			}
/******/ 			if(runtime) runtime(__webpack_require__);
/******/ 			if(parentJsonpFunction) parentJsonpFunction(data);
/******/ 		
/******/ 			while(resolves.length) {
/******/ 				resolves.shift()();
/******/ 			}
/******/ 		
/******/ 			// add entry modules from loaded chunk to deferred list
/******/ 			if(executeModules) deferredModules.push.apply(deferredModules, executeModules);
/******/ 		
/******/ 			// run deferred modules when all chunks ready
/******/ 			return checkDeferredModules();
/******/ 		};
/******/ 		
/******/ 		var jsonpArray = window["webpackJsonp"] = window["webpackJsonp"] || [];
/******/ 		var oldJsonpFunction = jsonpArray.push.bind(jsonpArray);
/******/ 		jsonpArray.push = webpackJsonpCallback;
/******/ 		jsonpArray = jsonpArray.slice();
/******/ 		for(var i = 0; i < jsonpArray.length; i++) webpackJsonpCallback(jsonpArray[i]);
/******/ 		var parentJsonpFunction = oldJsonpFunction;
/******/ 	}();
/******/ 	
/******/ }
);
```

# Info

## Unoptimized

```
Hash: 0a1b2c3d4e5f6a7b8c9d
<<<<<<< HEAD
Version: webpack 5.0.0-alpha.11
                 Asset       Size                 Chunks             Chunk Names
commons-utility2_js.js  357 bytes  {commons-utility2_js}  [emitted]
commons-utility3_js.js  357 bytes  {commons-utility3_js}  [emitted]
              pageA.js   5.43 KiB                {pageA}  [emitted]  pageA
              pageB.js   5.19 KiB                {pageB}  [emitted]  pageB
              pageC.js   5.13 KiB                {pageC}  [emitted]  pageC
             vendor.js  679 bytes               {vendor}  [emitted]  vendor
Entrypoint pageA = vendor.js commons-utility2_js.js pageA.js
Entrypoint pageB = vendor.js commons-utility2_js.js commons-utility3_js.js pageB.js
Entrypoint pageC = commons-utility2_js.js commons-utility3_js.js pageC.js
chunk {commons-utility2_js} commons-utility2_js.js 28 bytes [initial] [rendered] split chunk (cache group: commons)
=======
Version: webpack 4.39.0
                       Asset       Size  Chunks             Chunk Names
commons~pageA~pageB~pageC.js  269 bytes       2  [emitted]  commons~pageA~pageB~pageC
      commons~pageB~pageC.js  269 bytes       4  [emitted]  commons~pageB~pageC
                    pageA.js   6.77 KiB       0  [emitted]  pageA
                    pageB.js   6.58 KiB       3  [emitted]  pageB
                    pageC.js   6.52 KiB       5  [emitted]  pageC
                   vendor.js  536 bytes       1  [emitted]  vendor
Entrypoint pageA = vendor.js commons~pageA~pageB~pageC.js pageA.js
Entrypoint pageB = vendor.js commons~pageA~pageB~pageC.js commons~pageB~pageC.js pageB.js
Entrypoint pageC = commons~pageA~pageB~pageC.js commons~pageB~pageC.js pageC.js
chunk    {0} pageA.js (pageA) 165 bytes ={1}= ={2}= [entry] [rendered]
    > ./pageA pageA
 [0] ./pageA.js 137 bytes {0} [built]
     single entry ./pageA  pageA
 [2] ./utility1.js 28 bytes {0} [built]
     cjs require ./utility1 [0] ./pageA.js 2:15-36
chunk    {1} vendor.js (vendor) 54 bytes ={0}= ={2}= ={3}= ={4}= [initial] [rendered] split chunk (cache group: vendor) (name: vendor)
    > ./pageA pageA
    > ./pageB pageB
    2 modules
chunk    {2} commons~pageA~pageB~pageC.js (commons~pageA~pageB~pageC) 28 bytes ={0}= ={1}= ={3}= ={4}= ={5}= [initial] [rendered] split chunk (cache group: commons) (name: commons~pageA~pageB~pageC)
>>>>>>> f29445d4
    > ./pageA pageA
    > ./pageB pageB
    > ./pageC pageC
 [3] ./utility2.js 28 bytes {commons-utility2_js} [built]
     [used exports unknown]
     cjs require ./utility2 [0] ./pageA.js 3:15-36
     cjs require ./utility2 [4] ./pageB.js 2:15-36
     cjs require ./utility2 [7] ./pageC.js 1:15-36
chunk {commons-utility3_js} commons-utility3_js.js 28 bytes [initial] [rendered] split chunk (cache group: commons)
    > ./pageB pageB
    > ./pageC pageC
 [6] ./utility3.js 28 bytes {commons-utility3_js} [built]
     [used exports unknown]
     cjs require ./utility3 [4] ./pageB.js 3:15-36
     cjs require ./utility3 [7] ./pageC.js 2:15-36
chunk {pageA} pageA.js (pageA) 165 bytes (javascript) 2.28 KiB (runtime) [entry] [rendered]
    > ./pageA pageA
 [0] ./pageA.js 137 bytes {pageA} [built]
     [used exports unknown]
     entry ./pageA pageA
 [2] ./utility1.js 28 bytes {pageA} [built]
     [used exports unknown]
     cjs require ./utility1 [0] ./pageA.js 2:15-36
     + 1 hidden chunk module
chunk {pageB} pageB.js (pageB) 137 bytes (javascript) 2.3 KiB (runtime) [entry] [rendered]
    > ./pageB pageB
 [4] ./pageB.js 137 bytes {pageB} [built]
     [used exports unknown]
     entry ./pageB pageB
     + 1 hidden chunk module
chunk {pageC} pageC.js (pageC) 102 bytes (javascript) 2.29 KiB (runtime) [entry] [rendered]
    > ./pageC pageC
 [7] ./pageC.js 102 bytes {pageC} [built]
     [used exports unknown]
     entry ./pageC pageC
     + 1 hidden chunk module
chunk {vendor} vendor.js (vendor) 54 bytes [initial] [rendered] split chunk (cache group: vendor) (name: vendor)
    > ./pageA pageA
    > ./pageB pageB
 [1] ./node_modules/vendor1.js 27 bytes {vendor} [built]
     [used exports unknown]
     cjs require vendor1 [0] ./pageA.js 1:14-32
 [5] ./node_modules/vendor2.js 27 bytes {vendor} [built]
     [used exports unknown]
     cjs require vendor2 [4] ./pageB.js 1:14-32
```

## Production mode

```
Hash: 0a1b2c3d4e5f6a7b8c9d
<<<<<<< HEAD
Version: webpack 5.0.0-alpha.11
                 Asset       Size                 Chunks             Chunk Names
commons-utility2_js.js  118 bytes  {commons-utility2_js}  [emitted]
commons-utility3_js.js  118 bytes  {commons-utility3_js}  [emitted]
              pageA.js  960 bytes                {pageA}  [emitted]  pageA
              pageB.js  944 bytes                {pageB}  [emitted]  pageB
              pageC.js  928 bytes                {pageC}  [emitted]  pageC
             vendor.js  141 bytes               {vendor}  [emitted]  vendor
Entrypoint pageA = vendor.js commons-utility2_js.js pageA.js
Entrypoint pageB = vendor.js commons-utility2_js.js commons-utility3_js.js pageB.js
Entrypoint pageC = commons-utility2_js.js commons-utility3_js.js pageC.js
chunk {commons-utility2_js} commons-utility2_js.js 28 bytes [initial] [rendered] split chunk (cache group: commons)
=======
Version: webpack 4.39.0
                       Asset       Size  Chunks             Chunk Names
commons~pageA~pageB~pageC.js   96 bytes       0  [emitted]  commons~pageA~pageB~pageC
      commons~pageB~pageC.js   97 bytes       1  [emitted]  commons~pageB~pageC
                    pageA.js   1.56 KiB       3  [emitted]  pageA
                    pageB.js   1.53 KiB       4  [emitted]  pageB
                    pageC.js   1.52 KiB       5  [emitted]  pageC
                   vendor.js  134 bytes       2  [emitted]  vendor
Entrypoint pageA = vendor.js commons~pageA~pageB~pageC.js pageA.js
Entrypoint pageB = vendor.js commons~pageA~pageB~pageC.js commons~pageB~pageC.js pageB.js
Entrypoint pageC = commons~pageA~pageB~pageC.js commons~pageB~pageC.js pageC.js
chunk    {0} commons~pageA~pageB~pageC.js (commons~pageA~pageB~pageC) 28 bytes ={1}= ={2}= ={3}= ={4}= ={5}= [initial] [rendered] split chunk (cache group: commons) (name: commons~pageA~pageB~pageC)
>>>>>>> f29445d4
    > ./pageA pageA
    > ./pageB pageB
    > ./pageC pageC
 [318] ./utility2.js 28 bytes {commons-utility2_js} [built]
       cjs require ./utility2 [145] ./pageC.js 1:15-36
       cjs require ./utility2 [366] ./pageA.js 3:15-36
       cjs require ./utility2 [588] ./pageB.js 2:15-36
chunk {commons-utility3_js} commons-utility3_js.js 28 bytes [initial] [rendered] split chunk (cache group: commons)
    > ./pageB pageB
    > ./pageC pageC
 [685] ./utility3.js 28 bytes {commons-utility3_js} [built]
       cjs require ./utility3 [145] ./pageC.js 2:15-36
       cjs require ./utility3 [588] ./pageB.js 3:15-36
chunk {pageA} pageA.js (pageA) 165 bytes (javascript) 2.28 KiB (runtime) [entry] [rendered]
    > ./pageA pageA
 [366] ./pageA.js 137 bytes {pageA} [built]
       entry ./pageA pageA
 [558] ./utility1.js 28 bytes {pageA} [built]
       cjs require ./utility1 [366] ./pageA.js 2:15-36
     + 1 hidden chunk module
chunk {pageB} pageB.js (pageB) 137 bytes (javascript) 2.3 KiB (runtime) [entry] [rendered]
    > ./pageB pageB
 [588] ./pageB.js 137 bytes {pageB} [built]
       entry ./pageB pageB
     + 1 hidden chunk module
chunk {pageC} pageC.js (pageC) 102 bytes (javascript) 2.3 KiB (runtime) [entry] [rendered]
    > ./pageC pageC
 [145] ./pageC.js 102 bytes {pageC} [built]
       entry ./pageC pageC
     + 1 hidden chunk module
chunk {vendor} vendor.js (vendor) 54 bytes [initial] [rendered] split chunk (cache group: vendor) (name: vendor)
    > ./pageA pageA
    > ./pageB pageB
 [815] ./node_modules/vendor2.js 27 bytes {vendor} [built]
       cjs require vendor2 [588] ./pageB.js 1:14-32
 [880] ./node_modules/vendor1.js 27 bytes {vendor} [built]
       cjs require vendor1 [366] ./pageA.js 1:14-32
```<|MERGE_RESOLUTION|>--- conflicted
+++ resolved
@@ -79,7 +79,7 @@
 /*!*********************************!*\
   !*** ./node_modules/vendor1.js ***!
   \*********************************/
-/*! other exports [maybe provided (runtime-defined)] [no usage info] */
+/*! exports [maybe provided (runtime-defined)] [no usage info] */
 /*! runtime requirements: module */
 /***/ (function(module) {
 
@@ -91,7 +91,7 @@
 /*!*********************************!*\
   !*** ./node_modules/vendor2.js ***!
   \*********************************/
-/*! other exports [maybe provided (runtime-defined)] [no usage info] */
+/*! exports [maybe provided (runtime-defined)] [no usage info] */
 /*! runtime requirements: module */
 /***/ (function(module) {
 
@@ -111,7 +111,7 @@
 /*!*********************!*\
   !*** ./utility2.js ***!
   \*********************/
-/*! other exports [maybe provided (runtime-defined)] [no usage info] */
+/*! exports [maybe provided (runtime-defined)] [no usage info] */
 /*! runtime requirements: module */
 /***/ (function(module) {
 
@@ -131,7 +131,7 @@
 /*!*********************!*\
   !*** ./utility3.js ***!
   \*********************/
-/*! other exports [maybe provided (runtime-defined)] [no usage info] */
+/*! exports [maybe provided (runtime-defined)] [no usage info] */
 /*! runtime requirements: module */
 /***/ (function(module) {
 
@@ -147,63 +147,8 @@
 <details><summary><code>/******/ (function(modules) { /* webpackBootstrap */ })</code></summary>
 
 ```javascript
-<<<<<<< HEAD
 /******/ (function(modules, runtime) { // webpackBootstrap
 /******/ 	"use strict";
-=======
-/******/ (function(modules) { // webpackBootstrap
-/******/ 	// install a JSONP callback for chunk loading
-/******/ 	function webpackJsonpCallback(data) {
-/******/ 		var chunkIds = data[0];
-/******/ 		var moreModules = data[1];
-/******/ 		var executeModules = data[2];
-/******/
-/******/ 		// add "moreModules" to the modules object,
-/******/ 		// then flag all "chunkIds" as loaded and fire callback
-/******/ 		var moduleId, chunkId, i = 0, resolves = [];
-/******/ 		for(;i < chunkIds.length; i++) {
-/******/ 			chunkId = chunkIds[i];
-/******/ 			if(Object.prototype.hasOwnProperty.call(installedChunks, chunkId) && installedChunks[chunkId]) {
-/******/ 				resolves.push(installedChunks[chunkId][0]);
-/******/ 			}
-/******/ 			installedChunks[chunkId] = 0;
-/******/ 		}
-/******/ 		for(moduleId in moreModules) {
-/******/ 			if(Object.prototype.hasOwnProperty.call(moreModules, moduleId)) {
-/******/ 				modules[moduleId] = moreModules[moduleId];
-/******/ 			}
-/******/ 		}
-/******/ 		if(parentJsonpFunction) parentJsonpFunction(data);
-/******/
-/******/ 		while(resolves.length) {
-/******/ 			resolves.shift()();
-/******/ 		}
-/******/
-/******/ 		// add entry modules from loaded chunk to deferred list
-/******/ 		deferredModules.push.apply(deferredModules, executeModules || []);
-/******/
-/******/ 		// run deferred modules when all chunks ready
-/******/ 		return checkDeferredModules();
-/******/ 	};
-/******/ 	function checkDeferredModules() {
-/******/ 		var result;
-/******/ 		for(var i = 0; i < deferredModules.length; i++) {
-/******/ 			var deferredModule = deferredModules[i];
-/******/ 			var fulfilled = true;
-/******/ 			for(var j = 1; j < deferredModule.length; j++) {
-/******/ 				var depId = deferredModule[j];
-/******/ 				if(installedChunks[depId] !== 0) fulfilled = false;
-/******/ 			}
-/******/ 			if(fulfilled) {
-/******/ 				deferredModules.splice(i--, 1);
-/******/ 				result = __webpack_require__(__webpack_require__.s = deferredModule[0]);
-/******/ 			}
-/******/ 		}
-/******/
-/******/ 		return result;
-/******/ 	}
-/******/
->>>>>>> f29445d4
 /******/ 	// The module cache
 /******/ 	var installedModules = {};
 /******/
@@ -253,8 +198,8 @@
 /*!******************!*\
   !*** ./pageA.js ***!
   \******************/
-/*! other exports [maybe provided (runtime-defined)] [no usage info] */
-/*! runtime requirements: __webpack_require__module,  */
+/*! exports [maybe provided (runtime-defined)] [no usage info] */
+/*! runtime requirements: __webpack_require__, module */
 /***/ (function(module, __unusedexports, __webpack_require__) {
 
 var vendor1 = __webpack_require__(/*! vendor1 */ 1);
@@ -270,7 +215,7 @@
 /*!*********************!*\
   !*** ./utility1.js ***!
   \*********************/
-/*! other exports [maybe provided (runtime-defined)] [no usage info] */
+/*! exports [maybe provided (runtime-defined)] [no usage info] */
 /*! runtime requirements: module */
 /***/ (function(module) {
 
@@ -280,7 +225,6 @@
 /******/ ],
 ```
 
-<<<<<<< HEAD
 <details><summary><code>function(__webpack_require__) { /* webpackRuntimeModules */ });</code></summary>
 
 ``` js
@@ -301,6 +245,7 @@
 /******/ 		var deferredModules = [
 /******/ 			[0,"vendor","commons-utility2_js"]
 /******/ 		];
+/******/ 		
 /******/ 		
 /******/ 		// no chunk on demand loading
 /******/ 		
@@ -324,26 +269,8 @@
 /******/ 					deferredModules.splice(i--, 1);
 /******/ 					result = __webpack_require__(__webpack_require__.s = deferredModule[0]);
 /******/ 				}
-=======
-# dist/pageB.js
-
-```javascript
-/******/ (function(modules) { // webpackBootstrap
-/******/ 	// install a JSONP callback for chunk loading
-/******/ 	function webpackJsonpCallback(data) {
-/******/ 		var chunkIds = data[0];
-/******/ 		var moreModules = data[1];
-/******/ 		var executeModules = data[2];
-/******/
-/******/ 		// add "moreModules" to the modules object,
-/******/ 		// then flag all "chunkIds" as loaded and fire callback
-/******/ 		var moduleId, chunkId, i = 0, resolves = [];
-/******/ 		for(;i < chunkIds.length; i++) {
-/******/ 			chunkId = chunkIds[i];
-/******/ 			if(Object.prototype.hasOwnProperty.call(installedChunks, chunkId) && installedChunks[chunkId]) {
-/******/ 				resolves.push(installedChunks[chunkId][0]);
->>>>>>> f29445d4
-/******/ 			}
+/******/ 			}
+/******/ 			// no prefetch
 /******/ 			return result;
 /******/ 		}
 /******/ 		__webpack_require__.x = function() {
@@ -362,7 +289,7 @@
 /******/ 			var moduleId, chunkId, i = 0, resolves = [];
 /******/ 			for(;i < chunkIds.length; i++) {
 /******/ 				chunkId = chunkIds[i];
-/******/ 				if(installedChunks[chunkId]) {
+/******/ 				if(Object.prototype.hasOwnProperty.call(installedChunks, chunkId) && installedChunks[chunkId]) {
 /******/ 					resolves.push(installedChunks[chunkId][0]);
 /******/ 				}
 /******/ 				installedChunks[chunkId] = 0;
@@ -378,7 +305,6 @@
 /******/ 			while(resolves.length) {
 /******/ 				resolves.shift()();
 /******/ 			}
-<<<<<<< HEAD
 /******/ 		
 /******/ 			// add entry modules from loaded chunk to deferred list
 /******/ 			if(executeModules) deferredModules.push.apply(deferredModules, executeModules);
@@ -407,13 +333,6 @@
 ```javascript
 /******/ (function(modules, runtime) { // webpackBootstrap
 /******/ 	"use strict";
-=======
-/******/ 		}
-/******/
-/******/ 		return result;
-/******/ 	}
-/******/
->>>>>>> f29445d4
 /******/ 	// The module cache
 /******/ 	var installedModules = {};
 /******/
@@ -459,8 +378,8 @@
 /*!******************!*\
   !*** ./pageB.js ***!
   \******************/
-/*! other exports [maybe provided (runtime-defined)] [no usage info] */
-/*! runtime requirements: __webpack_require__module,  */
+/*! exports [maybe provided (runtime-defined)] [no usage info] */
+/*! runtime requirements: __webpack_require__, module */
 /***/ (function(module, __unusedexports, __webpack_require__) {
 
 var vendor2 = __webpack_require__(/*! vendor2 */ 5);
@@ -472,7 +391,6 @@
 
 /***/ })
 
-<<<<<<< HEAD
 /******/ },
 /******/ function(__webpack_require__) { // webpackRuntimeModules
 /******/ 	"use strict";
@@ -491,6 +409,7 @@
 /******/ 		var deferredModules = [
 /******/ 			[4,"vendor","commons-utility2_js","commons-utility3_js"]
 /******/ 		];
+/******/ 		
 /******/ 		
 /******/ 		// no chunk on demand loading
 /******/ 		
@@ -514,29 +433,8 @@
 /******/ 					deferredModules.splice(i--, 1);
 /******/ 					result = __webpack_require__(__webpack_require__.s = deferredModule[0]);
 /******/ 				}
-=======
-/******/ });
-```
-
-# dist/pageC.js
-
-```javascript
-/******/ (function(modules) { // webpackBootstrap
-/******/ 	// install a JSONP callback for chunk loading
-/******/ 	function webpackJsonpCallback(data) {
-/******/ 		var chunkIds = data[0];
-/******/ 		var moreModules = data[1];
-/******/ 		var executeModules = data[2];
-/******/
-/******/ 		// add "moreModules" to the modules object,
-/******/ 		// then flag all "chunkIds" as loaded and fire callback
-/******/ 		var moduleId, chunkId, i = 0, resolves = [];
-/******/ 		for(;i < chunkIds.length; i++) {
-/******/ 			chunkId = chunkIds[i];
-/******/ 			if(Object.prototype.hasOwnProperty.call(installedChunks, chunkId) && installedChunks[chunkId]) {
-/******/ 				resolves.push(installedChunks[chunkId][0]);
->>>>>>> f29445d4
-/******/ 			}
+/******/ 			}
+/******/ 			// no prefetch
 /******/ 			return result;
 /******/ 		}
 /******/ 		__webpack_require__.x = function() {
@@ -555,7 +453,7 @@
 /******/ 			var moduleId, chunkId, i = 0, resolves = [];
 /******/ 			for(;i < chunkIds.length; i++) {
 /******/ 				chunkId = chunkIds[i];
-/******/ 				if(installedChunks[chunkId]) {
+/******/ 				if(Object.prototype.hasOwnProperty.call(installedChunks, chunkId) && installedChunks[chunkId]) {
 /******/ 					resolves.push(installedChunks[chunkId][0]);
 /******/ 				}
 /******/ 				installedChunks[chunkId] = 0;
@@ -571,7 +469,6 @@
 /******/ 			while(resolves.length) {
 /******/ 				resolves.shift()();
 /******/ 			}
-<<<<<<< HEAD
 /******/ 		
 /******/ 			// add entry modules from loaded chunk to deferred list
 /******/ 			if(executeModules) deferredModules.push.apply(deferredModules, executeModules);
@@ -597,13 +494,6 @@
 ```javascript
 /******/ (function(modules, runtime) { // webpackBootstrap
 /******/ 	"use strict";
-=======
-/******/ 		}
-/******/
-/******/ 		return result;
-/******/ 	}
-/******/
->>>>>>> f29445d4
 /******/ 	// The module cache
 /******/ 	var installedModules = {};
 /******/
@@ -649,8 +539,8 @@
 /*!******************!*\
   !*** ./pageC.js ***!
   \******************/
-/*! other exports [maybe provided (runtime-defined)] [no usage info] */
-/*! runtime requirements: __webpack_require__module,  */
+/*! exports [maybe provided (runtime-defined)] [no usage info] */
+/*! runtime requirements: __webpack_require__, module */
 /***/ (function(module, __unusedexports, __webpack_require__) {
 
 var utility2 = __webpack_require__(/*! ./utility2 */ 3);
@@ -678,6 +568,7 @@
 /******/ 		var deferredModules = [
 /******/ 			[7,"commons-utility2_js","commons-utility3_js"]
 /******/ 		];
+/******/ 		
 /******/ 		
 /******/ 		// no chunk on demand loading
 /******/ 		
@@ -702,6 +593,7 @@
 /******/ 					result = __webpack_require__(__webpack_require__.s = deferredModule[0]);
 /******/ 				}
 /******/ 			}
+/******/ 			// no prefetch
 /******/ 			return result;
 /******/ 		}
 /******/ 		__webpack_require__.x = function() {
@@ -720,7 +612,7 @@
 /******/ 			var moduleId, chunkId, i = 0, resolves = [];
 /******/ 			for(;i < chunkIds.length; i++) {
 /******/ 				chunkId = chunkIds[i];
-/******/ 				if(installedChunks[chunkId]) {
+/******/ 				if(Object.prototype.hasOwnProperty.call(installedChunks, chunkId) && installedChunks[chunkId]) {
 /******/ 					resolves.push(installedChunks[chunkId][0]);
 /******/ 				}
 /******/ 				installedChunks[chunkId] = 0;
@@ -762,43 +654,18 @@
 
 ```
 Hash: 0a1b2c3d4e5f6a7b8c9d
-<<<<<<< HEAD
-Version: webpack 5.0.0-alpha.11
+Version: webpack 5.0.0-alpha.18
                  Asset       Size                 Chunks             Chunk Names
-commons-utility2_js.js  357 bytes  {commons-utility2_js}  [emitted]
-commons-utility3_js.js  357 bytes  {commons-utility3_js}  [emitted]
-              pageA.js   5.43 KiB                {pageA}  [emitted]  pageA
-              pageB.js   5.19 KiB                {pageB}  [emitted]  pageB
-              pageC.js   5.13 KiB                {pageC}  [emitted]  pageC
-             vendor.js  679 bytes               {vendor}  [emitted]  vendor
+commons-utility2_js.js  351 bytes  {commons-utility2_js}  [emitted]
+commons-utility3_js.js  351 bytes  {commons-utility3_js}  [emitted]
+              pageA.js   5.52 KiB                {pageA}  [emitted]  pageA
+              pageB.js   5.29 KiB                {pageB}  [emitted]  pageB
+              pageC.js   5.22 KiB                {pageC}  [emitted]  pageC
+             vendor.js  667 bytes               {vendor}  [emitted]  vendor
 Entrypoint pageA = vendor.js commons-utility2_js.js pageA.js
 Entrypoint pageB = vendor.js commons-utility2_js.js commons-utility3_js.js pageB.js
 Entrypoint pageC = commons-utility2_js.js commons-utility3_js.js pageC.js
 chunk {commons-utility2_js} commons-utility2_js.js 28 bytes [initial] [rendered] split chunk (cache group: commons)
-=======
-Version: webpack 4.39.0
-                       Asset       Size  Chunks             Chunk Names
-commons~pageA~pageB~pageC.js  269 bytes       2  [emitted]  commons~pageA~pageB~pageC
-      commons~pageB~pageC.js  269 bytes       4  [emitted]  commons~pageB~pageC
-                    pageA.js   6.77 KiB       0  [emitted]  pageA
-                    pageB.js   6.58 KiB       3  [emitted]  pageB
-                    pageC.js   6.52 KiB       5  [emitted]  pageC
-                   vendor.js  536 bytes       1  [emitted]  vendor
-Entrypoint pageA = vendor.js commons~pageA~pageB~pageC.js pageA.js
-Entrypoint pageB = vendor.js commons~pageA~pageB~pageC.js commons~pageB~pageC.js pageB.js
-Entrypoint pageC = commons~pageA~pageB~pageC.js commons~pageB~pageC.js pageC.js
-chunk    {0} pageA.js (pageA) 165 bytes ={1}= ={2}= [entry] [rendered]
-    > ./pageA pageA
- [0] ./pageA.js 137 bytes {0} [built]
-     single entry ./pageA  pageA
- [2] ./utility1.js 28 bytes {0} [built]
-     cjs require ./utility1 [0] ./pageA.js 2:15-36
-chunk    {1} vendor.js (vendor) 54 bytes ={0}= ={2}= ={3}= ={4}= [initial] [rendered] split chunk (cache group: vendor) (name: vendor)
-    > ./pageA pageA
-    > ./pageB pageB
-    2 modules
-chunk    {2} commons~pageA~pageB~pageC.js (commons~pageA~pageB~pageC) 28 bytes ={0}= ={1}= ={3}= ={4}= ={5}= [initial] [rendered] split chunk (cache group: commons) (name: commons~pageA~pageB~pageC)
->>>>>>> f29445d4
     > ./pageA pageA
     > ./pageB pageB
     > ./pageC pageC
@@ -814,7 +681,7 @@
      [used exports unknown]
      cjs require ./utility3 [4] ./pageB.js 3:15-36
      cjs require ./utility3 [7] ./pageC.js 2:15-36
-chunk {pageA} pageA.js (pageA) 165 bytes (javascript) 2.28 KiB (runtime) [entry] [rendered]
+chunk {pageA} pageA.js (pageA) 165 bytes (javascript) 2.36 KiB (runtime) [entry] [rendered]
     > ./pageA pageA
  [0] ./pageA.js 137 bytes {pageA} [built]
      [used exports unknown]
@@ -823,13 +690,13 @@
      [used exports unknown]
      cjs require ./utility1 [0] ./pageA.js 2:15-36
      + 1 hidden chunk module
-chunk {pageB} pageB.js (pageB) 137 bytes (javascript) 2.3 KiB (runtime) [entry] [rendered]
+chunk {pageB} pageB.js (pageB) 137 bytes (javascript) 2.38 KiB (runtime) [entry] [rendered]
     > ./pageB pageB
  [4] ./pageB.js 137 bytes {pageB} [built]
      [used exports unknown]
      entry ./pageB pageB
      + 1 hidden chunk module
-chunk {pageC} pageC.js (pageC) 102 bytes (javascript) 2.29 KiB (runtime) [entry] [rendered]
+chunk {pageC} pageC.js (pageC) 102 bytes (javascript) 2.38 KiB (runtime) [entry] [rendered]
     > ./pageC pageC
  [7] ./pageC.js 102 bytes {pageC} [built]
      [used exports unknown]
@@ -850,33 +717,18 @@
 
 ```
 Hash: 0a1b2c3d4e5f6a7b8c9d
-<<<<<<< HEAD
-Version: webpack 5.0.0-alpha.11
-                 Asset       Size                 Chunks             Chunk Names
-commons-utility2_js.js  118 bytes  {commons-utility2_js}  [emitted]
-commons-utility3_js.js  118 bytes  {commons-utility3_js}  [emitted]
-              pageA.js  960 bytes                {pageA}  [emitted]  pageA
-              pageB.js  944 bytes                {pageB}  [emitted]  pageB
-              pageC.js  928 bytes                {pageC}  [emitted]  pageC
-             vendor.js  141 bytes               {vendor}  [emitted]  vendor
+Version: webpack 5.0.0-alpha.18
+                 Asset        Size                 Chunks             Chunk Names
+commons-utility2_js.js   118 bytes  {commons-utility2_js}  [emitted]
+commons-utility3_js.js   118 bytes  {commons-utility3_js}  [emitted]
+              pageA.js  1000 bytes                {pageA}  [emitted]  pageA
+              pageB.js   987 bytes                {pageB}  [emitted]  pageB
+              pageC.js   971 bytes                {pageC}  [emitted]  pageC
+             vendor.js   141 bytes               {vendor}  [emitted]  vendor
 Entrypoint pageA = vendor.js commons-utility2_js.js pageA.js
 Entrypoint pageB = vendor.js commons-utility2_js.js commons-utility3_js.js pageB.js
 Entrypoint pageC = commons-utility2_js.js commons-utility3_js.js pageC.js
 chunk {commons-utility2_js} commons-utility2_js.js 28 bytes [initial] [rendered] split chunk (cache group: commons)
-=======
-Version: webpack 4.39.0
-                       Asset       Size  Chunks             Chunk Names
-commons~pageA~pageB~pageC.js   96 bytes       0  [emitted]  commons~pageA~pageB~pageC
-      commons~pageB~pageC.js   97 bytes       1  [emitted]  commons~pageB~pageC
-                    pageA.js   1.56 KiB       3  [emitted]  pageA
-                    pageB.js   1.53 KiB       4  [emitted]  pageB
-                    pageC.js   1.52 KiB       5  [emitted]  pageC
-                   vendor.js  134 bytes       2  [emitted]  vendor
-Entrypoint pageA = vendor.js commons~pageA~pageB~pageC.js pageA.js
-Entrypoint pageB = vendor.js commons~pageA~pageB~pageC.js commons~pageB~pageC.js pageB.js
-Entrypoint pageC = commons~pageA~pageB~pageC.js commons~pageB~pageC.js pageC.js
-chunk    {0} commons~pageA~pageB~pageC.js (commons~pageA~pageB~pageC) 28 bytes ={1}= ={2}= ={3}= ={4}= ={5}= [initial] [rendered] split chunk (cache group: commons) (name: commons~pageA~pageB~pageC)
->>>>>>> f29445d4
     > ./pageA pageA
     > ./pageB pageB
     > ./pageC pageC
@@ -890,19 +742,19 @@
  [685] ./utility3.js 28 bytes {commons-utility3_js} [built]
        cjs require ./utility3 [145] ./pageC.js 2:15-36
        cjs require ./utility3 [588] ./pageB.js 3:15-36
-chunk {pageA} pageA.js (pageA) 165 bytes (javascript) 2.28 KiB (runtime) [entry] [rendered]
+chunk {pageA} pageA.js (pageA) 165 bytes (javascript) 2.36 KiB (runtime) [entry] [rendered]
     > ./pageA pageA
  [366] ./pageA.js 137 bytes {pageA} [built]
        entry ./pageA pageA
  [558] ./utility1.js 28 bytes {pageA} [built]
        cjs require ./utility1 [366] ./pageA.js 2:15-36
      + 1 hidden chunk module
-chunk {pageB} pageB.js (pageB) 137 bytes (javascript) 2.3 KiB (runtime) [entry] [rendered]
+chunk {pageB} pageB.js (pageB) 137 bytes (javascript) 2.39 KiB (runtime) [entry] [rendered]
     > ./pageB pageB
  [588] ./pageB.js 137 bytes {pageB} [built]
        entry ./pageB pageB
      + 1 hidden chunk module
-chunk {pageC} pageC.js (pageC) 102 bytes (javascript) 2.3 KiB (runtime) [entry] [rendered]
+chunk {pageC} pageC.js (pageC) 102 bytes (javascript) 2.38 KiB (runtime) [entry] [rendered]
     > ./pageC pageC
  [145] ./pageC.js 102 bytes {pageC} [built]
        entry ./pageC pageC
