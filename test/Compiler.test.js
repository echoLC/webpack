--- conflicted
+++ resolved
@@ -330,20 +330,14 @@
 				},
 				bail: true
 			});
-<<<<<<< HEAD
-			return compiler;
-=======
-			done();
->>>>>>> 1bb0db3a
 		} catch (err) {
 			expect(err.toString()).toMatch(
 				"ModuleNotFoundError: Module not found: Error: Can't resolve './missing-file'"
 			);
 		}
 	});
-<<<<<<< HEAD
 	it("should not emit compilation errors in async (watch)", async () => {
-		const createCompiler = options => {
+		const createStats = options => {
 			return new Promise((resolve, reject) => {
 				const c = webpack(options);
 				c.outputFileSystem = createFsFromVolume(new Volume());
@@ -355,7 +349,7 @@
 				});
 			});
 		};
-		const compiler = await createCompiler({
+		const stats = await createStats({
 			context: __dirname,
 			mode: "production",
 			entry: "./missing-file",
@@ -364,37 +358,7 @@
 				filename: "bundle.js"
 			}
 		});
-		expect(compiler).toBeInstanceOf(Stats);
-=======
-	it("should not emit compilation errors in async (watch)", async done => {
-		try {
-			const createStats = options => {
-				return new Promise((resolve, reject) => {
-					const c = webpack(options);
-					c.outputFileSystem = createFsFromVolume(new Volume());
-					const watching = c.watch({}, (err, stats) => {
-						watching.close(() => {
-							if (err) return reject(err);
-							resolve(stats);
-						});
-					});
-				});
-			};
-			const stats = await createStats({
-				context: __dirname,
-				mode: "production",
-				entry: "./missing-file",
-				output: {
-					path: "/directory",
-					filename: "bundle.js"
-				}
-			});
-			expect(stats).toBeInstanceOf(Stats);
-			done();
-		} catch (err) {
-			done(err);
-		}
->>>>>>> 1bb0db3a
+		expect(stats).toBeInstanceOf(Stats);
 	});
 
 	it("should not emit on errors (watch)", done => {
